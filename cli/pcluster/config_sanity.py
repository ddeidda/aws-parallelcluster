--- conflicted
+++ resolved
@@ -26,11 +26,6 @@
 
 
 def get_partition(region):
-<<<<<<< HEAD
-    if region.startswith('us-gov'):
-        return 'aws-us-gov'
-    return 'aws'
-=======
     if region.startswith("us-gov"):
         return "aws-us-gov"
     return "aws"
@@ -98,7 +93,6 @@
     except ClientError as e:
         print("Config sanity error: %s" % e.response.get("Error").get("Message"))
         sys.exit(1)
->>>>>>> 0d4db2f9
 
 
 def check_resource(  # noqa: C901 FIXME!!!
@@ -310,14 +304,6 @@
     # EC2 EBS Snapshot Id
     elif resource_type == "EC2Snapshot":
         try:
-<<<<<<< HEAD
-            ec2 = boto3.client('ec2', region_name=region,
-                               aws_access_key_id=aws_access_key_id,
-                               aws_secret_access_key=aws_secret_access_key)
-            test = ec2.describe_snapshots(SnapshotIds=[resource_value]).get('Snapshots')[0]
-            if test.get('State') != 'completed':
-                print('Snapshot %s is in state \'%s\' not \'completed\'' % (resource_value, test.get('State')))
-=======
             ec2 = boto3.client(
                 "ec2",
                 region_name=region,
@@ -327,7 +313,6 @@
             test = ec2.describe_snapshots(SnapshotIds=[resource_value]).get("Snapshots")[0]
             if test.get("State") != "completed":
                 print("Snapshot %s is in state '%s' not 'completed'" % (resource_value, test.get("State")))
->>>>>>> 0d4db2f9
                 sys.exit(1)
         except ClientError as e:
             print("Config sanity error on resource %s: %s" % (resource_type, e.response.get("Error").get("Message")))
@@ -428,13 +413,8 @@
     # Batch Parameters
     elif resource_type == "AWSBatch_Parameters":
         # Check region
-<<<<<<< HEAD
-        if region in ['us-gov-west-1', 'us-gov-east-1', 'eu-west-3', 'ap-northeast-3']:
-            print ("ERROR: %s region is not supported with awsbatch" % region)
-=======
         if region in ["us-gov-west-1", "us-gov-east-1", "eu-west-3", "ap-northeast-3"]:
             print("ERROR: %s region is not supported with awsbatch" % region)
->>>>>>> 0d4db2f9
             sys.exit(1)
 
         # Check compute instance types
