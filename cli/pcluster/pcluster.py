# Copyright 2013-2018 Amazon.com, Inc. or its affiliates. All Rights Reserved.
#
# Licensed under the Apache License, Version 2.0 (the "License"). You may not use this file except in compliance
# with the License. A copy of the License is located at
#
# http://aws.amazon.com/apache2.0/
#
# or in the "LICENSE.txt" file accompanying this file. This file is distributed on an "AS IS" BASIS, WITHOUT WARRANTIES
# OR CONDITIONS OF ANY KIND, express or implied. See the License for the specific language governing permissions and
# limitations under the License.

# FIXME
# pylint: disable=too-many-locals
# pylint: disable=too-many-branches
# pylint: disable=too-many-statements

from __future__ import absolute_import, print_function

import datetime
import json
import logging
import os
import random
import shlex
import string
import subprocess as sub
import sys
import tarfile
import time
from builtins import str
from shutil import rmtree
from tempfile import mkdtemp, mkstemp

import boto3
import pkg_resources
from botocore.exceptions import ClientError

from . import cfnconfig, utils

if sys.version_info[0] >= 3:
    from urllib.request import urlretrieve
else:
    from urllib import urlretrieve  # pylint: disable=no-name-in-module

LOGGER = logging.getLogger("pcluster.pcluster")


def create_bucket_with_batch_resources(stack_name, aws_client_config, resources_dir):
    random_string = "".join(random.choice(string.ascii_lowercase + string.digits) for _ in range(16))
    s3_bucket_name = "-".join([stack_name.lower(), random_string])

    try:
        utils.create_s3_bucket(bucket_name=s3_bucket_name, aws_client_config=aws_client_config)
        utils.upload_resources_artifacts(
            bucket_name=s3_bucket_name, root=resources_dir, aws_client_config=aws_client_config
        )
    except boto3.client("s3").exceptions.BucketAlreadyExists:
        LOGGER.error("Bucket %s already exists. Please retry cluster creation.", s3_bucket_name)
        raise
    except Exception:
        utils.delete_s3_bucket(bucket_name=s3_bucket_name, aws_client_config=aws_client_config)
        raise
    return s3_bucket_name


def version(args):
    config = cfnconfig.ParallelClusterConfig(args)
    LOGGER.info(config.version)


def create(args):  # noqa: C901 FIXME!!!
    LOGGER.info("Beginning cluster creation for cluster: %s", args.cluster_name)
    LOGGER.debug("Building cluster config based on args %s", str(args))

    # Build the config based on args
    config = cfnconfig.ParallelClusterConfig(args)
    aws_client_config = dict(
        region_name=config.region,
        aws_access_key_id=config.aws_access_key_id,
        aws_secret_access_key=config.aws_secret_access_key,
    )

    # Set the ComputeWaitConditionCount parameter to match DesiredSize
    if "DesiredSize" in config.parameters:
        config.parameters["ComputeWaitConditionCount"] = config.parameters["DesiredSize"]

    # Get the MasterSubnetId and use it to determine AvailabilityZone
    if "MasterSubnetId" in config.parameters:
        master_subnet_id = config.parameters["MasterSubnetId"]
        try:
            ec2 = utils.boto3_client("ec2", aws_client_config)
            availability_zone = (
                ec2.describe_subnets(SubnetIds=[master_subnet_id]).get("Subnets")[0].get("AvailabilityZone")
            )
        except ClientError as e:
            LOGGER.critical(e.response.get("Error").get("Message"))
            sys.stdout.flush()
            sys.exit(1)
        config.parameters["AvailabilityZone"] = availability_zone

    capabilities = ["CAPABILITY_IAM"]
    batch_temporary_bucket = None
    try:
        cfn = utils.boto3_client("cloudformation", aws_client_config)
        stack_name = "parallelcluster-" + args.cluster_name

        # If scheduler is awsbatch create bucket with resources
        if config.parameters["Scheduler"] == "awsbatch":
            batch_resources = pkg_resources.resource_filename(__name__, "resources/batch")
            batch_temporary_bucket = create_bucket_with_batch_resources(
                stack_name=stack_name, aws_client_config=aws_client_config, resources_dir=batch_resources
            )
            config.parameters["ResourcesS3Bucket"] = batch_temporary_bucket

        LOGGER.info("Creating stack named: %s", stack_name)

        cfn_params = [{"ParameterKey": key, "ParameterValue": value} for key, value in config.parameters.items()]
        tags = [{"Key": t, "Value": config.tags[t]} for t in config.tags]

        stack = cfn.create_stack(
            StackName=stack_name,
            TemplateURL=config.template_url,
            Parameters=cfn_params,
            Capabilities=capabilities,
            DisableRollback=args.norollback,
            Tags=tags,
        )
        LOGGER.debug("StackId: %s", stack.get("StackId"))

        status = cfn.describe_stacks(StackName=stack_name).get("Stacks")[0].get("StackStatus")

        if not args.nowait:
            resource_status = ""
            while status == "CREATE_IN_PROGRESS":
                status = cfn.describe_stacks(StackName=stack_name).get("Stacks")[0].get("StackStatus")
                events = cfn.describe_stack_events(StackName=stack_name).get("StackEvents")[0]
                resource_status = (
                    "Status: %s - %s" % (events.get("LogicalResourceId"), events.get("ResourceStatus"))
                ).ljust(80)
                sys.stdout.write("\r%s" % resource_status)
                sys.stdout.flush()
                time.sleep(5)
            # print the last status update in the logs
            if resource_status != "":
                LOGGER.debug(resource_status)

            if status != "CREATE_COMPLETE":
                LOGGER.critical("\nCluster creation failed.  Failed events:")
                events = cfn.describe_stack_events(StackName=stack_name).get("StackEvents")
                for event in events:
                    if event.get("ResourceStatus") == "CREATE_FAILED":
                        LOGGER.info(
                            "  - %s %s %s",
                            event.get("ResourceType"),
                            event.get("LogicalResourceId"),
                            event.get("ResourceStatusReason"),
                        )
            LOGGER.info("")
            result_stack = cfn.describe_stacks(StackName=stack_name).get("Stacks")[0]
            _print_stack_outputs(result_stack)
        else:
            status = cfn.describe_stacks(StackName=stack_name).get("Stacks")[0].get("StackStatus")
            LOGGER.info("Status: %s", status)
    except ClientError as e:
        LOGGER.critical(e.response.get("Error").get("Message"))
        sys.stdout.flush()
        if batch_temporary_bucket:
            utils.delete_s3_bucket(bucket_name=batch_temporary_bucket, aws_client_config=aws_client_config)
        sys.exit(1)
    except KeyboardInterrupt:
        LOGGER.info("\nExiting...")
        sys.exit(0)
    except KeyError as e:
<<<<<<< HEAD
        logger.critical("ERROR: KeyError - reason:")
        logger.critical(e)
=======
        LOGGER.critical("ERROR: KeyError - reason:")
        LOGGER.critical(e)
>>>>>>> 0d4db2f9
        if batch_temporary_bucket:
            utils.delete_s3_bucket(bucket_name=batch_temporary_bucket, aws_client_config=aws_client_config)
        sys.exit(1)
    except Exception as e:
        LOGGER.critical(e)
        if batch_temporary_bucket:
            utils.delete_s3_bucket(bucket_name=batch_temporary_bucket, aws_client_config=aws_client_config)
        sys.exit(1)


def _print_stack_outputs(stack):
    """
<<<<<<< HEAD
    Print a limited set of the CloudFormation Stack outputs
    :param stack: the stack dictionary
    """
    whitelisted_outputs = ['ClusterUser', 'MasterPrivateIP', 'MasterPublicIP']
    if is_ganglia_enabled(stack.get('Parameters')):
        whitelisted_outputs.extend(['GangliaPrivateURL', 'GangliaPublicURL'])

    for output in stack.get('Outputs', []):
        output_key = output.get('OutputKey')
        if output_key in whitelisted_outputs:
            logger.info("%s: %s" % (output_key, output.get('OutputValue')))
=======
    Print a limited set of the CloudFormation Stack outputs.

    :param stack: the stack dictionary
    """
    whitelisted_outputs = [
        "ClusterUser",
        "MasterPrivateIP",
        "MasterPublicIP",
        "BatchComputeEnvironmentArn",
        "BatchJobQueueArn",
        "BatchJobDefinitionArn",
        "BatchJobDefinitionMnpArn",
        "BatchUserRole",
    ]
    if is_ganglia_enabled(stack.get("Parameters")):
        whitelisted_outputs.extend(["GangliaPrivateURL", "GangliaPublicURL"])

    for output in stack.get("Outputs", []):
        output_key = output.get("OutputKey")
        if output_key in whitelisted_outputs:
            LOGGER.info("%s: %s", output_key, output.get("OutputValue"))
>>>>>>> 0d4db2f9


def is_ganglia_enabled(parameters):
    try:
        extra_json = filter(lambda x: x.get("ParameterKey") == "ExtraJson", parameters)[0].get("ParameterValue")
        extra_json = json.loads(extra_json).get("cfncluster")
        return extra_json.get("ganglia_enabled") == "yes"
    except Exception:
        pass
    return False


def update(args):  # noqa: C901 FIXME!!!
    LOGGER.info("Updating: %s", args.cluster_name)
    stack_name = "parallelcluster-" + args.cluster_name
    config = cfnconfig.ParallelClusterConfig(args)
    capabilities = ["CAPABILITY_IAM"]

    cfn = boto3.client(
        "cloudformation",
        region_name=config.region,
        aws_access_key_id=config.aws_access_key_id,
        aws_secret_access_key=config.aws_secret_access_key,
    )

    if config.parameters.get("Scheduler") != "awsbatch":
        asg = boto3.client(
            "autoscaling",
            region_name=config.region,
            aws_access_key_id=config.aws_access_key_id,
            aws_secret_access_key=config.aws_secret_access_key,
        )

        if not args.reset_desired:
            asg_name = get_asg_name(stack_name, config)
            desired_capacity = (
                asg.describe_auto_scaling_groups(AutoScalingGroupNames=[asg_name])
                .get("AutoScalingGroups")[0]
                .get("DesiredCapacity")
            )
            config.parameters["DesiredSize"] = str(desired_capacity)
    else:
        if args.reset_desired:
            LOGGER.info("reset_desired flag does not work with awsbatch scheduler")
        params = cfn.describe_stacks(StackName=stack_name).get("Stacks")[0].get("Parameters")

        for parameter in params:
            if parameter.get("ParameterKey") == "ResourcesS3Bucket":
                config.parameters["ResourcesS3Bucket"] = parameter.get("ParameterValue")

    # Get the MasterSubnetId and use it to determine AvailabilityZone
    if "MasterSubnetId" in config.parameters:
        master_subnet_id = config.parameters["MasterSubnetId"]
        try:
            ec2 = boto3.client(
                "ec2",
                region_name=config.region,
                aws_access_key_id=config.aws_access_key_id,
                aws_secret_access_key=config.aws_secret_access_key,
            )
            availability_zone = (
                ec2.describe_subnets(SubnetIds=[master_subnet_id]).get("Subnets")[0].get("AvailabilityZone")
            )
        except ClientError as e:
            LOGGER.critical(e.response.get("Error").get("Message"))
            sys.exit(1)
        config.parameters["AvailabilityZone"] = availability_zone

    try:
        LOGGER.debug((config.template_url, config.parameters))

        cfn_params = [{"ParameterKey": key, "ParameterValue": value} for key, value in config.parameters.items()]
        LOGGER.info("Calling update_stack")
        cfn.update_stack(
            StackName=stack_name, TemplateURL=config.template_url, Parameters=cfn_params, Capabilities=capabilities
        )
        status = cfn.describe_stacks(StackName=stack_name).get("Stacks")[0].get("StackStatus")
        if not args.nowait:
            while status == "UPDATE_IN_PROGRESS":
                status = cfn.describe_stacks(StackName=stack_name).get("Stacks")[0].get("StackStatus")
                events = cfn.describe_stack_events(StackName=stack_name).get("StackEvents")[0]
                resource_status = (
                    "Status: %s - %s" % (events.get("LogicalResourceId"), events.get("ResourceStatus"))
                ).ljust(80)
                sys.stdout.write("\r%s" % resource_status)
                sys.stdout.flush()
                time.sleep(5)
        else:
            status = cfn.describe_stacks(StackName=stack_name).get("Stacks")[0].get("StackStatus")
            LOGGER.info("Status: %s", status)
    except ClientError as e:
        LOGGER.critical(e.response.get("Error").get("Message"))
        sys.exit(1)
    except KeyboardInterrupt:
        LOGGER.info("\nExiting...")
        sys.exit(0)


def start(args):
    # Set resource limits on compute fleet or awsbatch ce to min/max/desired = 0/max/0
    stack_name = "parallelcluster-" + args.cluster_name
    config = cfnconfig.ParallelClusterConfig(args)

    if config.parameters.get("Scheduler") == "awsbatch":
        LOGGER.info("Enabling AWS Batch compute environment : %s", args.cluster_name)
        max_vcpus = (
            config.parameters.get("MaxSize")
            if config.parameters.get("MaxSize") and int(config.parameters.get("MaxSize")) >= 0
            else 20
        )
        desired_vcpus = (
            config.parameters.get("DesiredSize")
            if config.parameters.get("DesiredSize") and int(config.parameters.get("DesiredSize")) >= 0
            else 4
        )
        min_vcpus = (
            config.parameters.get("MinSize")
            if config.parameters.get("MinSize") and int(config.parameters.get("MinSize")) > 0
            else 0
        )
        start_batch_ce(
            ce_name=stack_name, config=config, min_vcpus=min_vcpus, desired_vcpus=desired_vcpus, max_vcpus=max_vcpus
        )
    else:
        LOGGER.info("Starting compute fleet : %s", args.cluster_name)

        # Set asg limits
<<<<<<< HEAD
        max_queue_size = config.parameters.get('MaxSize') if config.parameters.get('MaxSize') and int(config.parameters.get('MaxSize')) >= 0 else 10
        desired_queue_size = config.parameters.get('DesiredSize') if config.parameters.get('DesiredSize') and int(config.parameters.get('DesiredSize')) >= 0 else 2
        min_queue_size = config.parameters.get('MinSize') if config.parameters.get('MinSize') and int(config.parameters.get('MinSize')) > 0 else 0
=======
        max_queue_size = (
            config.parameters.get("MaxSize")
            if config.parameters.get("MaxSize") and int(config.parameters.get("MaxSize")) >= 0
            else 10
        )
        desired_queue_size = (
            config.parameters.get("DesiredSize")
            if config.parameters.get("DesiredSize") and int(config.parameters.get("DesiredSize")) >= 0
            else 2
        )
        min_queue_size = (
            config.parameters.get("MinSize")
            if config.parameters.get("MinSize") and int(config.parameters.get("MinSize")) > 0
            else 0
        )
>>>>>>> 0d4db2f9

        asg_name = get_asg_name(stack_name=stack_name, config=config)
        set_asg_limits(
            asg_name=asg_name, config=config, min=min_queue_size, max=max_queue_size, desired=desired_queue_size
        )


def stop(args):
    # Set resource limits on compute fleet or awsbatch ce to min/max/desired = 0/0/0
    stack_name = "parallelcluster-" + args.cluster_name
    config = cfnconfig.ParallelClusterConfig(args)

    if config.parameters.get("Scheduler") == "awsbatch":
        LOGGER.info("Disabling AWS Batch compute environment : %s", args.cluster_name)
        stop_batch_ce(ce_name=stack_name, config=config)
    else:
        LOGGER.info("Stopping compute fleet : %s", args.cluster_name)
        # Set Resource limits
        asg_name = get_asg_name(stack_name=stack_name, config=config)
        set_asg_limits(asg_name=asg_name, config=config, min=0, max=0, desired=0)


def list_stacks(args):
    config = cfnconfig.ParallelClusterConfig(args)
    cfn = boto3.client(
        "cloudformation",
        region_name=config.region,
        aws_access_key_id=config.aws_access_key_id,
        aws_secret_access_key=config.aws_secret_access_key,
    )
    try:
        stacks = cfn.describe_stacks().get("Stacks")
        for stack in stacks:
            if stack.get("ParentId") is None and stack.get("StackName").startswith("parallelcluster-"):
                LOGGER.info("%s", stack.get("StackName")[len("parallelcluster-") :])  # noqa: E203
    except ClientError as e:
        LOGGER.critical(e.response.get("Error").get("Message"))
        sys.exit(1)
    except KeyboardInterrupt:
        LOGGER.info("Exiting...")
        sys.exit(0)


def get_master_server_id(stack_name, config):
    # returns the physical id of the master server
    # if no master server returns []
    cfn = boto3.client(
        "cloudformation",
        region_name=config.region,
        aws_access_key_id=config.aws_access_key_id,
        aws_secret_access_key=config.aws_secret_access_key,
    )

    try:
        resources = cfn.describe_stack_resource(StackName=stack_name, LogicalResourceId="MasterServer")
        return resources.get("StackResourceDetail").get("PhysicalResourceId")
    except ClientError as e:
        LOGGER.critical(e.response.get("Error").get("Message"))
        sys.exit(1)


def poll_master_server_state(stack_name, config):
    ec2 = boto3.client(
        "ec2",
        region_name=config.region,
        aws_access_key_id=config.aws_access_key_id,
        aws_secret_access_key=config.aws_secret_access_key,
    )

    master_id = get_master_server_id(stack_name, config)

    try:
        instance = ec2.describe_instance_status(InstanceIds=[master_id]).get("InstanceStatuses")[0]
        state = instance.get("InstanceState").get("Name")
        sys.stdout.write("\rMasterServer: %s" % state.upper())
        sys.stdout.flush()
        while state not in ["running", "stopped", "terminated", "shutting-down"]:
            time.sleep(5)
            state = (
                ec2.describe_instance_status(InstanceIds=[master_id])
                .get("InstanceStatuses")[0]
                .get("InstanceState")
                .get("Name")
            )
            status = "\r\033[KMasterServer: %s" % state.upper()
            sys.stdout.write(status)
            sys.stdout.flush()
        if state in ["terminated", "shutting-down"]:
            LOGGER.info("State: %s is irrecoverable. Cluster needs to be re-created.", state)
            sys.exit(1)
        status = "\rMasterServer: %s\n" % state.upper()
        sys.stdout.write(status)
        sys.stdout.flush()
    except ClientError as e:
        LOGGER.critical(e.response.get("Error").get("Message"))
        sys.stdout.flush()
        sys.exit(1)
    except KeyboardInterrupt:
        LOGGER.info("\nExiting...")
        sys.exit(0)

    return state


def get_ec2_instances(stack, config):
    cfn = boto3.client(
        "cloudformation",
        region_name=config.region,
        aws_access_key_id=config.aws_access_key_id,
        aws_secret_access_key=config.aws_secret_access_key,
    )

    try:
        resources = cfn.describe_stack_resources(StackName=stack).get("StackResources")
    except ClientError as e:
        LOGGER.critical(e.response.get("Error").get("Message"))
        sys.stdout.flush()
        sys.exit(1)

    temp_instances = [r for r in resources if r.get("ResourceType") == "AWS::EC2::Instance"]

    instances = []
    for instance in temp_instances:
        instances.append([instance.get("LogicalResourceId"), instance.get("PhysicalResourceId")])

    return instances


def get_asg_name(stack_name, config):
    cfn = boto3.client(
        "cloudformation",
        region_name=config.region,
        aws_access_key_id=config.aws_access_key_id,
        aws_secret_access_key=config.aws_secret_access_key,
    )
    try:
        resources = cfn.describe_stack_resources(StackName=stack_name).get("StackResources")
        return [r for r in resources if r.get("LogicalResourceId") == "ComputeFleet"][0].get("PhysicalResourceId")
    except ClientError as e:
        LOGGER.critical(e.response.get("Error").get("Message"))
        sys.stdout.flush()
        sys.exit(1)
    except IndexError:
        LOGGER.critical("Stack %s does not have a ComputeFleet", stack_name)
        sys.exit(1)


def set_asg_limits(asg_name, config, min, max, desired):
    asg = boto3.client(
        "autoscaling",
        region_name=config.region,
        aws_access_key_id=config.aws_access_key_id,
        aws_secret_access_key=config.aws_secret_access_key,
    )

    asg.update_auto_scaling_group(
        AutoScalingGroupName=asg_name, MinSize=int(min), MaxSize=int(max), DesiredCapacity=int(desired)
    )


def get_asg_instances(stack, config):
    asg = boto3.client(
        "autoscaling",
        region_name=config.region,
        aws_access_key_id=config.aws_access_key_id,
        aws_secret_access_key=config.aws_secret_access_key,
    )

    asg_name = get_asg_name(stack, config)
    asg = asg.describe_auto_scaling_groups(AutoScalingGroupNames=[asg_name]).get("AutoScalingGroups")[0]
    name = [tag.get("Value") for tag in asg.get("Tags") if tag.get("Key") == "aws:cloudformation:logical-id"][0]

    temp_instances = []
    for instance in asg.get("Instances"):
        temp_instances.append([name, instance.get("InstanceId")])

    return temp_instances


def start_batch_ce(ce_name, config, min_vcpus, desired_vcpus, max_vcpus):
    batch = boto3.client(
        "batch",
        region_name=config.region,
        aws_access_key_id=config.aws_access_key_id,
        aws_secret_access_key=config.aws_secret_access_key,
    )
    try:
        batch.update_compute_environment(
            computeEnvironment=ce_name,
            state="ENABLED",
            computeResources={
                "minvCpus": int(min_vcpus),
                "maxvCpus": int(max_vcpus),
                "desiredvCpus": int(desired_vcpus),
            },
        )
    except ClientError as e:
        LOGGER.critical(e.response.get("Error").get("Message"))
        sys.exit(1)


def stop_batch_ce(ce_name, config):
    batch = boto3.client(
        "batch",
        region_name=config.region,
        aws_access_key_id=config.aws_access_key_id,
        aws_secret_access_key=config.aws_secret_access_key,
    )

    batch.update_compute_environment(computeEnvironment=ce_name, state="DISABLED")


def instances(args):
    stack = "parallelcluster-" + args.cluster_name

    config = cfnconfig.ParallelClusterConfig(args)
    instances = []
    instances.extend(get_ec2_instances(stack, config))

    if config.parameters.get("Scheduler") != "awsbatch":
        instances.extend(get_asg_instances(stack, config))

    for instance in instances:
        print("%s         %s" % (instance[0], instance[1]))

    if config.parameters.get("Scheduler") == "awsbatch":
        LOGGER.info("Run 'awsbhosts --cluster %s' to list the compute instances", args.cluster_name)


def command(args, extra_args):
    stack = "parallelcluster-" + args.cluster_name
    config = cfnconfig.ParallelClusterConfig(args)
    if args.command in config.aliases:
        config_command = config.aliases[args.command]
    else:
        config_command = "ssh {CFN_USER}@{MASTER_IP} {ARGS}"

    cfn = boto3.client(
        "cloudformation",
        region_name=config.region,
        aws_access_key_id=config.aws_access_key_id,
        aws_secret_access_key=config.aws_secret_access_key,
    )
    try:
        stack_result = cfn.describe_stacks(StackName=stack).get("Stacks")[0]
        status = stack_result.get("StackStatus")
        valid_status = ["CREATE_COMPLETE", "UPDATE_COMPLETE"]
        if status not in valid_status:
            LOGGER.info("Stack status: %s. Stack needs to be in %s", status, " or ".join(valid_status))
            sys.exit(1)
        outputs = stack_result.get("Outputs")
        username = [o.get("OutputValue") for o in outputs if o.get("OutputKey") == "ClusterUser"][0]
        ip = [o.get("OutputValue") for o in outputs if o.get("OutputKey") == "MasterPublicIP"][0]

        try:
            from shlex import quote as cmd_quote
        except ImportError:
            from pipes import quote as cmd_quote

        # build command
        cmd = config_command.format(
            CFN_USER=username, MASTER_IP=ip, ARGS=" ".join(cmd_quote(str(e)) for e in extra_args)
        )

        # run command
        if not args.dryrun:
            os.system(cmd)
        else:
            LOGGER.info(cmd)
    except ClientError as e:
        LOGGER.critical(e.response.get("Error").get("Message"))
        sys.stdout.flush()
        sys.exit(1)
    except KeyboardInterrupt:
        LOGGER.info("\nExiting...")
        sys.exit(0)


def status(args):  # noqa: C901 FIXME!!!
    stack_name = "parallelcluster-" + args.cluster_name
    config = cfnconfig.ParallelClusterConfig(args)

    cfn = boto3.client(
        "cloudformation",
        region_name=config.region,
        aws_access_key_id=config.aws_access_key_id,
        aws_secret_access_key=config.aws_secret_access_key,
    )

    try:
        status = cfn.describe_stacks(StackName=stack_name).get("Stacks")[0].get("StackStatus")
        sys.stdout.write("\rStatus: %s" % status)
        sys.stdout.flush()
        if not args.nowait:
            while status not in [
                "CREATE_COMPLETE",
                "UPDATE_COMPLETE",
                "UPDATE_ROLLBACK_COMPLETE",
                "ROLLBACK_COMPLETE",
                "CREATE_FAILED",
                "DELETE_FAILED",
            ]:
                time.sleep(5)
                status = cfn.describe_stacks(StackName=stack_name).get("Stacks")[0].get("StackStatus")
                events = cfn.describe_stack_events(StackName=stack_name).get("StackEvents")[0]
                resource_status = (
                    "Status: %s - %s" % (events.get("LogicalResourceId"), events.get("ResourceStatus"))
                ).ljust(80)
                sys.stdout.write("\r%s" % resource_status)
                sys.stdout.flush()
            sys.stdout.write("\rStatus: %s\n" % status)
            sys.stdout.flush()
            if status in ["CREATE_COMPLETE", "UPDATE_COMPLETE"]:
                state = poll_master_server_state(stack_name, config)
                if state == "running":
                    stack = cfn.describe_stacks(StackName=stack_name).get("Stacks")[0]
                    _print_stack_outputs(stack)
<<<<<<< HEAD
            elif status in ['ROLLBACK_COMPLETE', 'CREATE_FAILED', 'DELETE_FAILED', 'UPDATE_ROLLBACK_COMPLETE']:
                events = cfn.describe_stack_events(StackName=stack_name).get('StackEvents')
=======
            elif status in ["ROLLBACK_COMPLETE", "CREATE_FAILED", "DELETE_FAILED", "UPDATE_ROLLBACK_COMPLETE"]:
                events = cfn.describe_stack_events(StackName=stack_name).get("StackEvents")
>>>>>>> 0d4db2f9
                for event in events:
                    if event.get("ResourceStatus") in ["CREATE_FAILED", "DELETE_FAILED", "UPDATE_FAILED"]:
                        LOGGER.info(
                            "%s %s %s %s %s",
                            event.get("Timestamp"),
                            event.get("ResourceStatus"),
                            event.get("ResourceType"),
                            event.get("LogicalResourceId"),
                            event.get("ResourceStatusReason"),
                        )
        else:
            sys.stdout.write("\n")
            sys.stdout.flush()
    except ClientError as e:
        LOGGER.critical(e.response.get("Error").get("Message"))
        sys.stdout.flush()
        sys.exit(1)
    except KeyboardInterrupt:
        LOGGER.info("\nExiting...")
        sys.exit(0)


def delete(args):
    saw_update = False
    LOGGER.info("Deleting: %s", args.cluster_name)
    stack = "parallelcluster-" + args.cluster_name

    config = cfnconfig.ParallelClusterConfig(args)

    cfn = boto3.client(
        "cloudformation",
        region_name=config.region,
        aws_access_key_id=config.aws_access_key_id,
        aws_secret_access_key=config.aws_secret_access_key,
    )

    try:
        # delete_stack does not raise an exception if stack does not exist
        # Use describe_stacks to explicitly check if the stack exists
        cfn.describe_stacks(StackName=stack)
        cfn.delete_stack(StackName=stack)
        saw_update = True
        status = cfn.describe_stacks(StackName=stack).get("Stacks")[0].get("StackStatus")
        sys.stdout.write("\rStatus: %s" % status)
        sys.stdout.flush()
        LOGGER.debug("Status: %s", status)
        if not args.nowait:
            while status == "DELETE_IN_PROGRESS":
                time.sleep(5)
                status = cfn.describe_stacks(StackName=stack).get("Stacks")[0].get("StackStatus")
                events = cfn.describe_stack_events(StackName=stack).get("StackEvents")[0]
                resource_status = (
                    "Status: %s - %s" % (events.get("LogicalResourceId"), events.get("ResourceStatus"))
                ).ljust(80)
                sys.stdout.write("\r%s" % resource_status)
                sys.stdout.flush()
            sys.stdout.write("\rStatus: %s\n" % status)
            sys.stdout.flush()
            LOGGER.debug("Status: %s", status)
        else:
            sys.stdout.write("\n")
            sys.stdout.flush()
        if status == "DELETE_FAILED":
            LOGGER.info("Cluster did not delete successfully. Run 'pcluster delete %s' again", stack)
    except ClientError as e:
        if e.response.get("Error").get("Message").endswith("does not exist"):
            if saw_update:
                LOGGER.info("\nCluster deleted successfully.")
                sys.exit(0)
        LOGGER.critical(e.response.get("Error").get("Message"))
        sys.stdout.flush()
        sys.exit(1)
    except KeyboardInterrupt:
        LOGGER.info("\nExiting...")
        sys.exit(0)


def get_cookbook_url(config, tmpdir):
    if config.args.custom_ami_cookbook is not None:
        return config.args.custom_ami_cookbook
<<<<<<< HEAD
    else:
        cookbook_version = get_cookbook_version(config, tmpdir)
        if config.region == 'us-east-1':
            return ('https://s3.amazonaws.com/%s-aws-parallelcluster/cookbooks/%s.tgz'
                         % (config.region, cookbook_version))
        else:
            return ('https://s3.%s.amazonaws.com/%s-aws-parallelcluster/cookbooks/%s.tgz'
                         % (config.region, config.region, cookbook_version))
=======

    cookbook_version = get_cookbook_version(config, tmpdir)
    if config.region == "us-east-1":
        return "https://s3.amazonaws.com/%s-aws-parallelcluster/cookbooks/%s.tgz" % (config.region, cookbook_version)

    return "https://s3.%s.amazonaws.com/%s-aws-parallelcluster/cookbooks/%s.tgz" % (
        config.region,
        config.region,
        cookbook_version,
    )
>>>>>>> 0d4db2f9


def get_cookbook_version(config, tmpdir):
    tmp_template_file = os.path.join(tmpdir, "aws-parallelcluster-template.json")
    try:
        LOGGER.info("Template: %s", config.template_url)
        urlretrieve(url=config.template_url, filename=tmp_template_file)

        with open(tmp_template_file) as cfn_file:
            cfn_data = json.load(cfn_file)

        return cfn_data.get("Mappings").get("PackagesVersions").get("default").get("cookbook")

    except IOError as e:
        LOGGER.error("Unable to download template at URL %s", config.template_url)
        LOGGER.critical("Error: %s", str(e))
        sys.exit(1)
    except (ValueError, AttributeError) as e:
        LOGGER.error("Unable to parse template at URL %s", config.template_url)
        LOGGER.critical("Error: %s", str(e))
        sys.exit(1)


def get_cookbook_dir(config, tmpdir):
    cookbook_url = ""
    try:
        tmp_cookbook_archive = os.path.join(tmpdir, "aws-parallelcluster-cookbook.tgz")

        cookbook_url = get_cookbook_url(config, tmpdir)
        LOGGER.info("Cookbook: %s", cookbook_url)

        urlretrieve(url=cookbook_url, filename=tmp_cookbook_archive)
        tar = tarfile.open(tmp_cookbook_archive)
        cookbook_archive_root = tar.firstmember.path
        tar.extractall(path=tmpdir)
        tar.close()

        return os.path.join(tmpdir, cookbook_archive_root)
    except (IOError, tarfile.ReadError) as e:
        LOGGER.error("Unable to download cookbook at URL %s", cookbook_url)
        LOGGER.critical("Error: %s", str(e))
        sys.exit(1)


def dispose_packer_instance(results, config):
    time.sleep(2)
    try:
        ec2_client = boto3.client(
            "ec2",
            region_name=config.region,
            aws_access_key_id=config.aws_access_key_id,
            aws_secret_access_key=config.aws_secret_access_key,
        )
        """ :type : pyboto3.ec2 """

        instance = ec2_client.describe_instance_status(
            InstanceIds=[results["PACKER_INSTANCE_ID"]], IncludeAllInstances=True
        ).get("InstanceStatuses")[0]
        instance_state = instance.get("InstanceState").get("Name")
        if instance_state in ["running", "pending", "stopping", "stopped"]:
            LOGGER.info("Terminating Instance %s created by Packer", results["PACKER_INSTANCE_ID"])
            ec2_client.terminate_instances(InstanceIds=[results["PACKER_INSTANCE_ID"]])

    except ClientError as e:
        LOGGER.critical(e.response.get("Error").get("Message"))
        sys.exit(1)


def run_packer(packer_command, packer_env, config):
    erase_line = "\x1b[2K"
    _command = shlex.split(packer_command)
    results = {}
    _, path_log = mkstemp(prefix="packer.log." + datetime.datetime.now().strftime("%Y%m%d-%H%M%S" + "."), text=True)
    LOGGER.info("Packer log: %s", path_log)
    try:
        dev_null = open(os.devnull, "rb")
        packer_env.update(os.environ.copy())
        process = sub.Popen(
            _command, env=packer_env, stdout=sub.PIPE, stderr=sub.STDOUT, stdin=dev_null, universal_newlines=True
        )

        with open(path_log, "w") as packer_log:
            while process.poll() is None:
                output_line = process.stdout.readline().strip()
                packer_log.write("\n%s" % output_line)
                packer_log.flush()
                sys.stdout.write(erase_line)
                sys.stdout.write("\rPacker status: %s" % output_line[:90] + (output_line[90:] and ".."))
                sys.stdout.flush()

                if output_line.find("packer build") > 0:
                    results["PACKER_COMMAND"] = output_line
                if output_line.find("Instance ID:") > 0:
                    results["PACKER_INSTANCE_ID"] = output_line.rsplit(":", 1)[1].strip(" \n\t")
                    sys.stdout.write(erase_line)
                    sys.stdout.write("\rPacker Instance ID: %s\n" % results["PACKER_INSTANCE_ID"])
                    sys.stdout.flush()
                if output_line.find("AMI:") > 0:
                    results["PACKER_CREATED_AMI"] = output_line.rsplit(":", 1)[1].strip(" \n\t")
                if output_line.find("Prevalidating AMI Name:") > 0:
                    results["PACKER_CREATED_AMI_NAME"] = output_line.rsplit(":", 1)[1].strip(" \n\t")
        sys.stdout.write("\texit code %s\n" % process.returncode)
        sys.stdout.flush()
        return results
    except sub.CalledProcessError:
        sys.stdout.flush()
        LOGGER.error("Failed to run %s\n", _command)
        sys.exit(1)
    except (IOError, OSError):
        sys.stdout.flush()
        LOGGER.error("Failed to run %s\nCommand not found", packer_command)
        sys.exit(1)
    except KeyboardInterrupt:
        sys.stdout.flush()
        LOGGER.info("\nExiting...")
        sys.exit(0)
    finally:
        dev_null.close()
        if results.get("PACKER_INSTANCE_ID"):
            dispose_packer_instance(results, config)


def print_create_ami_results(results):
    if results.get("PACKER_CREATED_AMI"):
        LOGGER.info(
            "\nCustom AMI %s created with name %s", results["PACKER_CREATED_AMI"], results["PACKER_CREATED_AMI_NAME"]
        )
        print(
            "\nTo use it, add the following variable to the AWS ParallelCluster config file, "
            "under the [cluster ...] section"
        )
        print("custom_ami = %s" % results["PACKER_CREATED_AMI"])
    else:
        LOGGER.info("\nNo custom AMI created")


def create_ami(args):
    LOGGER.info("Building AWS ParallelCluster AMI. This could take a while...")
    LOGGER.debug("Building AMI based on args %s", str(args))
    results = {}

    instance_type = "t2.large"
    try:
        config = cfnconfig.ParallelClusterConfig(args)

<<<<<<< HEAD
        vpc_id = config.parameters.get('VPCId')
        master_subnet_id = config.parameters.get('MasterSubnetId')
=======
        vpc_id = config.parameters.get("VPCId")
        master_subnet_id = config.parameters.get("MasterSubnetId")
>>>>>>> 0d4db2f9

        packer_env = {
            "CUSTOM_AMI_ID": args.base_ami_id,
            "AWS_FLAVOR_ID": instance_type,
            "AMI_NAME_PREFIX": args.custom_ami_name_prefix,
            "AWS_VPC_ID": vpc_id,
            "AWS_SUBNET_ID": master_subnet_id,
        }

        if config.aws_access_key_id:
            packer_env["AWS_ACCESS_KEY_ID"] = config.aws_access_key_id
        if config.aws_secret_access_key:
            packer_env["AWS_SECRET_ACCESS_KEY"] = config.aws_secret_access_key

<<<<<<< HEAD
        if config.region.startswith('us-gov'):
            partition = 'govcloud'
        else:
            partition = 'commercial'

        logger.info('Base AMI ID: %s' % args.base_ami_id)
        logger.info('Base AMI OS: %s' % args.base_ami_os)
        logger.info('Instance Type: %s' % instance_type)
        logger.info('Region: %s' % config.region)
        logger.info('VPC ID: %s' % vpc_id)
        logger.info('Subnet ID: %s' % master_subnet_id)
=======
        LOGGER.info("Base AMI ID: %s", args.base_ami_id)
        LOGGER.info("Base AMI OS: %s", args.base_ami_os)
        LOGGER.info("Instance Type: %s", instance_type)
        LOGGER.info("Region: %s", config.region)
        LOGGER.info("VPC ID: %s", vpc_id)
        LOGGER.info("Subnet ID: %s", master_subnet_id)
>>>>>>> 0d4db2f9

        tmp_dir = mkdtemp()
        cookbook_dir = get_cookbook_dir(config, tmp_dir)

<<<<<<< HEAD
        packer_command = cookbook_dir + '/amis/build_ami.sh --os ' + args.base_ami_os + ' --partition region' + \
                         ' --region ' + config.region + ' --custom'
=======
        packer_command = (
            cookbook_dir
            + "/amis/build_ami.sh --os "
            + args.base_ami_os
            + " --partition region"
            + " --region "
            + config.region
            + " --custom"
        )
>>>>>>> 0d4db2f9

        results = run_packer(packer_command, packer_env, config)
    except KeyboardInterrupt:
        LOGGER.info("\nExiting...")
        sys.exit(0)
    finally:
        print_create_ami_results(results)
        if "tmp_dir" in locals() and tmp_dir:
            rmtree(tmp_dir)<|MERGE_RESOLUTION|>--- conflicted
+++ resolved
@@ -171,13 +171,8 @@
         LOGGER.info("\nExiting...")
         sys.exit(0)
     except KeyError as e:
-<<<<<<< HEAD
-        logger.critical("ERROR: KeyError - reason:")
-        logger.critical(e)
-=======
         LOGGER.critical("ERROR: KeyError - reason:")
         LOGGER.critical(e)
->>>>>>> 0d4db2f9
         if batch_temporary_bucket:
             utils.delete_s3_bucket(bucket_name=batch_temporary_bucket, aws_client_config=aws_client_config)
         sys.exit(1)
@@ -190,19 +185,6 @@
 
 def _print_stack_outputs(stack):
     """
-<<<<<<< HEAD
-    Print a limited set of the CloudFormation Stack outputs
-    :param stack: the stack dictionary
-    """
-    whitelisted_outputs = ['ClusterUser', 'MasterPrivateIP', 'MasterPublicIP']
-    if is_ganglia_enabled(stack.get('Parameters')):
-        whitelisted_outputs.extend(['GangliaPrivateURL', 'GangliaPublicURL'])
-
-    for output in stack.get('Outputs', []):
-        output_key = output.get('OutputKey')
-        if output_key in whitelisted_outputs:
-            logger.info("%s: %s" % (output_key, output.get('OutputValue')))
-=======
     Print a limited set of the CloudFormation Stack outputs.
 
     :param stack: the stack dictionary
@@ -224,7 +206,6 @@
         output_key = output.get("OutputKey")
         if output_key in whitelisted_outputs:
             LOGGER.info("%s: %s", output_key, output.get("OutputValue"))
->>>>>>> 0d4db2f9
 
 
 def is_ganglia_enabled(parameters):
@@ -352,11 +333,6 @@
         LOGGER.info("Starting compute fleet : %s", args.cluster_name)
 
         # Set asg limits
-<<<<<<< HEAD
-        max_queue_size = config.parameters.get('MaxSize') if config.parameters.get('MaxSize') and int(config.parameters.get('MaxSize')) >= 0 else 10
-        desired_queue_size = config.parameters.get('DesiredSize') if config.parameters.get('DesiredSize') and int(config.parameters.get('DesiredSize')) >= 0 else 2
-        min_queue_size = config.parameters.get('MinSize') if config.parameters.get('MinSize') and int(config.parameters.get('MinSize')) > 0 else 0
-=======
         max_queue_size = (
             config.parameters.get("MaxSize")
             if config.parameters.get("MaxSize") and int(config.parameters.get("MaxSize")) >= 0
@@ -372,7 +348,6 @@
             if config.parameters.get("MinSize") and int(config.parameters.get("MinSize")) > 0
             else 0
         )
->>>>>>> 0d4db2f9
 
         asg_name = get_asg_name(stack_name=stack_name, config=config)
         set_asg_limits(
@@ -690,13 +665,8 @@
                 if state == "running":
                     stack = cfn.describe_stacks(StackName=stack_name).get("Stacks")[0]
                     _print_stack_outputs(stack)
-<<<<<<< HEAD
-            elif status in ['ROLLBACK_COMPLETE', 'CREATE_FAILED', 'DELETE_FAILED', 'UPDATE_ROLLBACK_COMPLETE']:
-                events = cfn.describe_stack_events(StackName=stack_name).get('StackEvents')
-=======
             elif status in ["ROLLBACK_COMPLETE", "CREATE_FAILED", "DELETE_FAILED", "UPDATE_ROLLBACK_COMPLETE"]:
                 events = cfn.describe_stack_events(StackName=stack_name).get("StackEvents")
->>>>>>> 0d4db2f9
                 for event in events:
                     if event.get("ResourceStatus") in ["CREATE_FAILED", "DELETE_FAILED", "UPDATE_FAILED"]:
                         LOGGER.info(
@@ -777,16 +747,6 @@
 def get_cookbook_url(config, tmpdir):
     if config.args.custom_ami_cookbook is not None:
         return config.args.custom_ami_cookbook
-<<<<<<< HEAD
-    else:
-        cookbook_version = get_cookbook_version(config, tmpdir)
-        if config.region == 'us-east-1':
-            return ('https://s3.amazonaws.com/%s-aws-parallelcluster/cookbooks/%s.tgz'
-                         % (config.region, cookbook_version))
-        else:
-            return ('https://s3.%s.amazonaws.com/%s-aws-parallelcluster/cookbooks/%s.tgz'
-                         % (config.region, config.region, cookbook_version))
-=======
 
     cookbook_version = get_cookbook_version(config, tmpdir)
     if config.region == "us-east-1":
@@ -797,7 +757,6 @@
         config.region,
         cookbook_version,
     )
->>>>>>> 0d4db2f9
 
 
 def get_cookbook_version(config, tmpdir):
@@ -943,13 +902,8 @@
     try:
         config = cfnconfig.ParallelClusterConfig(args)
 
-<<<<<<< HEAD
-        vpc_id = config.parameters.get('VPCId')
-        master_subnet_id = config.parameters.get('MasterSubnetId')
-=======
         vpc_id = config.parameters.get("VPCId")
         master_subnet_id = config.parameters.get("MasterSubnetId")
->>>>>>> 0d4db2f9
 
         packer_env = {
             "CUSTOM_AMI_ID": args.base_ami_id,
@@ -964,34 +918,16 @@
         if config.aws_secret_access_key:
             packer_env["AWS_SECRET_ACCESS_KEY"] = config.aws_secret_access_key
 
-<<<<<<< HEAD
-        if config.region.startswith('us-gov'):
-            partition = 'govcloud'
-        else:
-            partition = 'commercial'
-
-        logger.info('Base AMI ID: %s' % args.base_ami_id)
-        logger.info('Base AMI OS: %s' % args.base_ami_os)
-        logger.info('Instance Type: %s' % instance_type)
-        logger.info('Region: %s' % config.region)
-        logger.info('VPC ID: %s' % vpc_id)
-        logger.info('Subnet ID: %s' % master_subnet_id)
-=======
         LOGGER.info("Base AMI ID: %s", args.base_ami_id)
         LOGGER.info("Base AMI OS: %s", args.base_ami_os)
         LOGGER.info("Instance Type: %s", instance_type)
         LOGGER.info("Region: %s", config.region)
         LOGGER.info("VPC ID: %s", vpc_id)
         LOGGER.info("Subnet ID: %s", master_subnet_id)
->>>>>>> 0d4db2f9
 
         tmp_dir = mkdtemp()
         cookbook_dir = get_cookbook_dir(config, tmp_dir)
 
-<<<<<<< HEAD
-        packer_command = cookbook_dir + '/amis/build_ami.sh --os ' + args.base_ami_os + ' --partition region' + \
-                         ' --region ' + config.region + ' --custom'
-=======
         packer_command = (
             cookbook_dir
             + "/amis/build_ami.sh --os "
@@ -1001,7 +937,6 @@
             + config.region
             + " --custom"
         )
->>>>>>> 0d4db2f9
 
         results = run_packer(packer_command, packer_env, config)
     except KeyboardInterrupt:
