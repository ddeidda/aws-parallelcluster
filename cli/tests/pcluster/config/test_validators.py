# Copyright 2019 Amazon.com, Inc. or its affiliates. All Rights Reserved.
#
# Licensed under the Apache License, Version 2.0 (the "License"). You may not use this file except in compliance
# with the License. A copy of the License is located at
#
# http://aws.amazon.com/apache2.0/
#
# or in the "LICENSE.txt" file accompanying this file. This file is distributed on an "AS IS" BASIS, WITHOUT WARRANTIES
# OR CONDITIONS OF ANY KIND, express or implied. See the License for the specific language governing permissions and
# limitations under the License.
import datetime
import os
import re

import configparser
import pytest
from assertpy import assert_that

import tests.pcluster.config.utils as utils
<<<<<<< HEAD
from assertpy import assert_that
from pcluster.config.validators import (
    DCV_MESSAGES,
    FSX_MESSAGES,
    FSX_SUPPORTED_OSES,
    compute_resource_validator,
    queue_validator,
    settings_validator,
=======
from pcluster.config.mappings import FSX
from pcluster.config.param_types import Param, Section
from pcluster.config.validators import (
    DCV_MESSAGES,
    FSX_MESSAGES,
    FSX_SUPPORTED_ARCHITECTURES_OSES,
    architecture_os_validator,
    disable_hyperthreading_architecture_validator,
    fsx_ignored_parameters_validator,
    instances_architecture_compatibility_validator,
    intel_hpc_architecture_validator,
>>>>>>> 67ac9283
)
from tests.common import MockedBoto3Request
from tests.pcluster.config.defaults import DefaultDict


@pytest.fixture()
def boto3_stubber_path():
    return "pcluster.config.validators.boto3"


<<<<<<< HEAD
def _mock_efa_supported_instances(mocker):
    mocker.patch("pcluster.config.validators.get_supported_features", return_value={"instances": ["t2.large"]})


def mock_get_instance_type(mocker, instance_type):
    mocker.patch(
        "pcluster.utils.get_instance_type",
        return_value={
            "InstanceType": instance_type,
            "VCpuInfo": {"DefaultVCpus": 4, "DefaultCores": 2},
            "NetworkInfo": {"EfaSupported": False},
        },
    )


=======
>>>>>>> 67ac9283
@pytest.mark.parametrize(
    "section_dict, expected_message",
    [
        # traditional scheduler
        ({"scheduler": "sge", "initial_queue_size": 1, "max_queue_size": 2, "maintain_initial_size": True}, None),
        (
            {"scheduler": "sge", "initial_queue_size": 3, "max_queue_size": 2, "maintain_initial_size": True},
            "initial_queue_size must be fewer than or equal to max_queue_size",
        ),
        (
            {"scheduler": "sge", "initial_queue_size": 3, "max_queue_size": 2, "maintain_initial_size": False},
            "initial_queue_size must be fewer than or equal to max_queue_size",
        ),
        # awsbatch
        ({"scheduler": "awsbatch", "min_vcpus": 1, "desired_vcpus": 2, "max_vcpus": 3}, None),
        (
            {"scheduler": "awsbatch", "min_vcpus": 3, "desired_vcpus": 2, "max_vcpus": 3},
            "desired_vcpus must be greater than or equal to min_vcpus",
        ),
        (
            {"scheduler": "awsbatch", "min_vcpus": 1, "desired_vcpus": 4, "max_vcpus": 3},
            "desired_vcpus must be fewer than or equal to max_vcpus",
        ),
        (
            {"scheduler": "awsbatch", "min_vcpus": 4, "desired_vcpus": 4, "max_vcpus": 3},
            "max_vcpus must be greater than or equal to min_vcpus",
        ),
    ],
)
def test_cluster_validator(mocker, section_dict, expected_message):
    config_parser_dict = {"cluster default": section_dict}
    utils.assert_param_validator(mocker, config_parser_dict, expected_message)


@pytest.mark.parametrize(
    "instance_type, expected_message", [("t2.micro", None), ("c4.xlarge", None), ("c5.xlarge", "is not supported")]
)
def test_ec2_instance_type_validator(mocker, instance_type, expected_message):
    config_parser_dict = {"cluster default": {"master_instance_type": instance_type}}
    utils.assert_param_validator(mocker, config_parser_dict, expected_message)


@pytest.mark.parametrize(
    "scheduler, instance_type, expected_message",
    [
        ("sge", "t2.micro", None),
        ("sge", "c4.xlarge", None),
        ("sge", "c5.xlarge", "is not supported"),
        # NOTE: compute_instance_type_validator calls ec2_instance_type_validator only if the scheduler is not awsbatch
        ("awsbatch", "t2.micro", None),
        ("awsbatch", "c4.xlarge", "is not supported"),
        ("awsbatch", "t2", None),  # t2 family
        ("awsbatch", "optimal", None),
    ],
)
def test_compute_instance_type_validator(mocker, scheduler, instance_type, expected_message):
    config_parser_dict = {"cluster default": {"scheduler": scheduler, "compute_instance_type": instance_type}}
    utils.assert_param_validator(mocker, config_parser_dict, expected_message)


def test_ec2_key_pair_validator(mocker, boto3_stubber):
    describe_key_pairs_response = {
        "KeyPairs": [
            {"KeyFingerprint": "12:bf:7c:56:6c:dd:4f:8c:24:45:75:f1:1b:16:54:89:82:09:a4:26", "KeyName": "key1"}
        ]
    }
    mocked_requests = [
        MockedBoto3Request(
            method="describe_key_pairs", response=describe_key_pairs_response, expected_params={"KeyNames": ["key1"]}
        )
    ]
    boto3_stubber("ec2", mocked_requests)

    # TODO test with invalid key
    config_parser_dict = {"cluster default": {"key_name": "key1"}}
    utils.assert_param_validator(mocker, config_parser_dict)


@pytest.mark.parametrize(
    "image_architecture, bad_ami_message, bad_architecture_message",
    [
        ("x86_64", None, None),
        (
            "arm64",
            None,
            "incompatible with the architecture supported by the instance type chosen for the master server",
        ),
        (
            "arm64",
            "Unable to get information for AMI",
            "incompatible with the architecture supported by the instance type chosen for the master server",
        ),
    ],
)
def test_ec2_ami_validator(mocker, boto3_stubber, image_architecture, bad_ami_message, bad_architecture_message):
    describe_images_response = {
        "Images": [
            {
                "VirtualizationType": "paravirtual",
                "Name": "My server",
                "Hypervisor": "xen",
                "ImageId": "ami-12345678",
                "RootDeviceType": "ebs",
                "State": "available",
                "BlockDeviceMappings": [
                    {
                        "DeviceName": "/dev/sda1",
                        "Ebs": {
                            "DeleteOnTermination": True,
                            "SnapshotId": "snap-1234567890abcdef0",
                            "VolumeSize": 8,
                            "VolumeType": "standard",
                        },
                    }
                ],
                "Architecture": image_architecture,
                "ImageLocation": "123456789012/My server",
                "KernelId": "aki-88aa75e1",
                "OwnerId": "123456789012",
                "RootDeviceName": "/dev/sda1",
                "Public": False,
                "ImageType": "machine",
                "Description": "An AMI for my server",
            }
        ]
    }
    mocked_requests = [
        MockedBoto3Request(
            method="describe_images",
            response=describe_images_response,
            expected_params={"ImageIds": ["ami-12345678"]},
            generate_error=bad_ami_message,
        )
    ]
    boto3_stubber("ec2", mocked_requests)

    # TODO test with invalid key
    config_parser_dict = {"cluster default": {"custom_ami": "ami-12345678"}}
    expected_message = bad_ami_message or bad_architecture_message
    utils.assert_param_validator(mocker, config_parser_dict, expected_message)


def test_ec2_ebs_snapshot_validator(mocker, boto3_stubber):
    describe_snapshots_response = {
        "Snapshots": [
            {
                "Description": "This is my snapshot",
                "Encrypted": False,
                "VolumeId": "vol-049df61146c4d7901",
                "State": "completed",
                "VolumeSize": 8,
                "StartTime": "2014-02-28T21:28:32.000Z",
                "Progress": "100%",
                "OwnerId": "012345678910",
                "SnapshotId": "snap-1234567890abcdef0",
            }
        ]
    }
    mocked_requests = [
        MockedBoto3Request(
            method="describe_snapshots",
            response=describe_snapshots_response,
            expected_params={"SnapshotIds": ["snap-1234567890abcdef0"]},
        )
    ]
    boto3_stubber("ec2", mocked_requests)

    # TODO test with invalid key
    config_parser_dict = {
        "cluster default": {"ebs_settings": "default"},
        "ebs default": {"shared_dir": "test", "ebs_snapshot_id": "snap-1234567890abcdef0"},
    }
    utils.assert_param_validator(mocker, config_parser_dict)


def test_ec2_volume_validator(mocker, boto3_stubber):
    describe_volumes_response = {
        "Volumes": [
            {
                "AvailabilityZone": "us-east-1a",
                "Attachments": [
                    {
                        "AttachTime": "2013-12-18T22:35:00.000Z",
                        "InstanceId": "i-1234567890abcdef0",
                        "VolumeId": "vol-12345678",
                        "State": "attached",
                        "DeleteOnTermination": True,
                        "Device": "/dev/sda1",
                    }
                ],
                "Encrypted": False,
                "VolumeType": "gp2",
                "VolumeId": "vol-049df61146c4d7901",
                "State": "available",  # TODO add test with "in-use"
                "SnapshotId": "snap-1234567890abcdef0",
                "CreateTime": "2013-12-18T22:35:00.084Z",
                "Size": 8,
            }
        ]
    }
    mocked_requests = [
        MockedBoto3Request(
            method="describe_volumes",
            response=describe_volumes_response,
            expected_params={"VolumeIds": ["vol-12345678"]},
        )
    ]
    boto3_stubber("ec2", mocked_requests)

    # TODO test with invalid key
    config_parser_dict = {
        "cluster default": {"ebs_settings": "default"},
        "ebs default": {"shared_dir": "test", "ebs_volume_id": "vol-12345678"},
    }
    utils.assert_param_validator(mocker, config_parser_dict)


@pytest.mark.parametrize(
    "region, base_os, scheduler, expected_message",
    [
        # verify awsbatch supported regions
        ("ap-northeast-3", "alinux", "awsbatch", "scheduler is not supported in the .* region"),
        ("us-gov-east-1", "alinux", "awsbatch", "scheduler is not supported in the .* region"),
        ("us-gov-west-1", "alinux", "awsbatch", "scheduler is not supported in the .* region"),
        ("eu-west-1", "alinux", "awsbatch", None),
        ("us-east-1", "alinux", "awsbatch", None),
        ("eu-north-1", "alinux", "awsbatch", None),
        ("cn-north-1", "alinux", "awsbatch", None),
        ("cn-northwest-1", "alinux", "awsbatch", None),
        ("cn-northwest-1", "alinux2", "awsbatch", None),
        # verify traditional schedulers are supported in all the regions
        ("cn-northwest-1", "alinux", "sge", None),
        ("ap-northeast-3", "alinux", "sge", None),
        ("cn-northwest-1", "alinux", "slurm", None),
        ("ap-northeast-3", "alinux", "slurm", None),
        ("cn-northwest-1", "alinux", "torque", None),
        ("ap-northeast-3", "alinux", "torque", None),
        # verify awsbatch supported OSes
        ("eu-west-1", "centos6", "awsbatch", "scheduler supports the following Operating Systems"),
        ("eu-west-1", "centos7", "awsbatch", "scheduler supports the following Operating Systems"),
        ("eu-west-1", "ubuntu1604", "awsbatch", "scheduler supports the following Operating Systems"),
        ("eu-west-1", "ubuntu1804", "awsbatch", "scheduler supports the following Operating Systems"),
        ("eu-west-1", "alinux", "awsbatch", None),
        ("eu-west-1", "alinux2", "awsbatch", None),
        # verify sge supports all the OSes
        ("eu-west-1", "centos6", "sge", None),
        ("eu-west-1", "centos7", "sge", None),
        ("eu-west-1", "ubuntu1604", "sge", None),
        ("eu-west-1", "ubuntu1804", "sge", None),
        ("eu-west-1", "alinux", "sge", None),
        ("eu-west-1", "alinux2", "sge", None),
        # verify slurm supports all the OSes
        ("eu-west-1", "centos6", "slurm", None),
        ("eu-west-1", "centos7", "slurm", None),
        ("eu-west-1", "ubuntu1604", "slurm", None),
        ("eu-west-1", "ubuntu1804", "slurm", None),
        ("eu-west-1", "alinux", "slurm", None),
        ("eu-west-1", "alinux2", "slurm", None),
        # verify torque supports all the OSes
        ("eu-west-1", "centos6", "torque", None),
        ("eu-west-1", "centos7", "torque", None),
        ("eu-west-1", "ubuntu1604", "torque", None),
        ("eu-west-1", "ubuntu1804", "torque", None),
        ("eu-west-1", "alinux", "torque", None),
        ("eu-west-1", "alinux2", "torque", None),
    ],
)
def test_scheduler_validator(mocker, capsys, region, base_os, scheduler, expected_message):
    # we need to set the region in the environment because it takes precedence respect of the config file
    os.environ["AWS_DEFAULT_REGION"] = region
    config_parser_dict = {"cluster default": {"base_os": base_os, "scheduler": scheduler}}
    # Deprecation warning should be printed for sge and torque
    expected_warning = None
    wiki_url = "https://github.com/aws/aws-parallelcluster/wiki/Deprecation-of-SGE-and-Torque-in-ParallelCluster"
    if scheduler in ["sge", "torque"]:
        expected_warning = ".{0}. is scheduled to be deprecated.*{1}".format(scheduler, wiki_url)
    utils.assert_param_validator(mocker, config_parser_dict, expected_message, capsys, expected_warning)


def test_placement_group_validator(mocker, boto3_stubber):
    describe_placement_groups_response = {
        "PlacementGroups": [{"GroupName": "my-cluster", "State": "available", "Strategy": "cluster"}]
    }
    mocked_requests = [
        MockedBoto3Request(
            method="describe_placement_groups",
            response=describe_placement_groups_response,
            expected_params={"GroupNames": ["my-cluster"]},
        )
    ]
    boto3_stubber("ec2", mocked_requests)

    # TODO test with invalid group name
    config_parser_dict = {"cluster default": {"placement_group": "my-cluster"}}
    utils.assert_param_validator(mocker, config_parser_dict)


def test_url_validator(mocker, boto3_stubber, capsys):
    head_object_response = {
        "AcceptRanges": "bytes",
        "ContentType": "text/html",
        "LastModified": "Thu, 16 Apr 2015 18:19:14 GMT",
        "ContentLength": 77,
        "VersionId": "null",
        "ETag": '"30a6ec7e1a9ad79c203d05a589c8b400"',
        "Metadata": {},
    }
    mocked_requests = [
        MockedBoto3Request(
            method="head_object", response=head_object_response, expected_params={"Bucket": "test", "Key": "test.json"}
        )
    ]
    boto3_stubber("s3", mocked_requests)

    mocker.patch("pcluster.config.validators.urllib.request.urlopen")
    tests = [("s3://test/test.json", None), ("http://test/test.json", None)]
    for template_url, expected_message in tests:
        config_parser_dict = {"cluster default": {"template_url": template_url}}
        utils.assert_param_validator(mocker, config_parser_dict, expected_message)

    # Test S3 URI in custom_chef_cookbook.
    tests = [
        (
            "s3://test/cookbook.tgz",
            None,
            MockedBoto3Request(
                method="head_object",
                response=head_object_response,
                expected_params={"Bucket": "test", "Key": "cookbook.tgz"},
            ),
        ),
        (
            "s3://failure/cookbook.tgz",
            (
                "WARNING: The configuration parameter 'custom_chef_cookbook' generated the following warnings:\n"
                "The S3 object does not exist or you do not have access to it.\n"
                "Please make sure the cluster nodes have access to it."
            ),
            MockedBoto3Request(
                method="head_object",
                response=head_object_response,
                expected_params={"Bucket": "failure", "Key": "cookbook.tgz"},
                generate_error=True,
                error_code=404,
            ),
        ),
    ]

    for custom_chef_cookbook_url, expected_message, mocked_request in tests:
        boto3_stubber("s3", mocked_request)
        mocker.patch("pcluster.config.validators.urllib.request.urlopen")
        config_parser_dict = {
            "cluster default": {
                "scheduler": "slurm",
                "s3_read_resource": "arn:aws:s3:::test*",
                "custom_chef_cookbook": custom_chef_cookbook_url,
            }
        }
        utils.assert_param_validator(mocker, config_parser_dict, capsys=capsys, expected_warning=expected_message)


@pytest.mark.parametrize(
    "config, num_calls, bucket, expected_message",
    [
        (
            {
                "cluster default": {"fsx_settings": "fsx"},
                "fsx fsx": {
                    "storage_capacity": 1200,
                    "import_path": "s3://test/test1/test2",
                    "export_path": "s3://test/test1/test2",
                },
            },
            2,
            {"Bucket": "test"},
            None,
        ),
        (
            {
                "cluster default": {"fsx_settings": "fsx"},
                "fsx fsx": {
                    "storage_capacity": 1200,
                    "import_path": "http://test/test.json",
                    "export_path": "s3://test/test1/test2",
                },
            },
            1,
            {"Bucket": "test"},
            "The value 'http://test/test.json' used for the parameter 'import_path' is not a valid S3 URI.",
        ),
    ],
)
def test_s3_validator(mocker, boto3_stubber, config, num_calls, bucket, expected_message):
    if bucket:
        _head_bucket_stubber(mocker, boto3_stubber, bucket, num_calls)
    utils.assert_param_validator(mocker, config, expected_message)


def test_ec2_vpc_id_validator(mocker, boto3_stubber):
    mocked_requests = []

    # mock describe_vpc boto3 call
    describe_vpc_response = {
        "Vpcs": [
            {
                "VpcId": "vpc-12345678",
                "InstanceTenancy": "default",
                "Tags": [{"Value": "Default VPC", "Key": "Name"}],
                "State": "available",
                "DhcpOptionsId": "dopt-4ef69c2a",
                "CidrBlock": "172.31.0.0/16",
                "IsDefault": True,
            }
        ]
    }
    mocked_requests.append(
        MockedBoto3Request(
            method="describe_vpcs", response=describe_vpc_response, expected_params={"VpcIds": ["vpc-12345678"]}
        )
    )

    # mock describe_vpc_attribute boto3 call
    describe_vpc_attribute_response = {
        "VpcId": "vpc-12345678",
        "EnableDnsSupport": {"Value": True},
        "EnableDnsHostnames": {"Value": True},
    }
    mocked_requests.append(
        MockedBoto3Request(
            method="describe_vpc_attribute",
            response=describe_vpc_attribute_response,
            expected_params={"VpcId": "vpc-12345678", "Attribute": "enableDnsSupport"},
        )
    )
    mocked_requests.append(
        MockedBoto3Request(
            method="describe_vpc_attribute",
            response=describe_vpc_attribute_response,
            expected_params={"VpcId": "vpc-12345678", "Attribute": "enableDnsHostnames"},
        )
    )
    boto3_stubber("ec2", mocked_requests)

    # TODO mock and test invalid vpc-id
    for vpc_id, expected_message in [("vpc-12345678", None)]:
        config_parser_dict = {"cluster default": {"vpc_settings": "default"}, "vpc default": {"vpc_id": vpc_id}}
        utils.assert_param_validator(mocker, config_parser_dict, expected_message)


def test_ec2_subnet_id_validator(mocker, boto3_stubber):
    describe_subnets_response = {
        "Subnets": [
            {
                "AvailabilityZone": "us-east-2c",
                "AvailabilityZoneId": "use2-az3",
                "AvailableIpAddressCount": 248,
                "CidrBlock": "10.0.1.0/24",
                "DefaultForAz": False,
                "MapPublicIpOnLaunch": False,
                "State": "available",
                "SubnetId": "subnet-12345678",
                "VpcId": "vpc-06e4ab6c6cEXAMPLE",
                "OwnerId": "111122223333",
                "AssignIpv6AddressOnCreation": False,
                "Ipv6CidrBlockAssociationSet": [],
                "Tags": [{"Key": "Name", "Value": "MySubnet"}],
                "SubnetArn": "arn:aws:ec2:us-east-2:111122223333:subnet/subnet-12345678",
            }
        ]
    }
    mocked_requests = [
        MockedBoto3Request(
            method="describe_subnets",
            response=describe_subnets_response,
            expected_params={"SubnetIds": ["subnet-12345678"]},
        )
    ]
    boto3_stubber("ec2", mocked_requests)

    # TODO test with invalid key
    config_parser_dict = {
        "cluster default": {"vpc_settings": "default"},
        "vpc default": {"master_subnet_id": "subnet-12345678"},
    }
    utils.assert_param_validator(mocker, config_parser_dict)


def test_ec2_security_group_validator(mocker, boto3_stubber):
    describe_security_groups_response = {
        "SecurityGroups": [
            {
                "IpPermissionsEgress": [],
                "Description": "My security group",
                "IpPermissions": [
                    {
                        "PrefixListIds": [],
                        "FromPort": 22,
                        "IpRanges": [{"CidrIp": "203.0.113.0/24"}],
                        "ToPort": 22,
                        "IpProtocol": "tcp",
                        "UserIdGroupPairs": [],
                    }
                ],
                "GroupName": "MySecurityGroup",
                "OwnerId": "123456789012",
                "GroupId": "sg-12345678",
            }
        ]
    }
    mocked_requests = [
        MockedBoto3Request(
            method="describe_security_groups",
            response=describe_security_groups_response,
            expected_params={"GroupIds": ["sg-12345678"]},
        )
    ]
    boto3_stubber("ec2", mocked_requests)

    # TODO test with invalid key
    config_parser_dict = {
        "cluster default": {"vpc_settings": "default"},
        "vpc default": {"vpc_security_group_id": "sg-12345678"},
    }
    utils.assert_param_validator(mocker, config_parser_dict)


@pytest.mark.parametrize(
    "section_dict, expected_message",
    [
        (
            {"throughput_mode": "bursting", "provisioned_throughput": 1024},
            "When specifying 'provisioned_throughput', the 'throughput_mode' must be set to 'provisioned'",
        ),
        ({"throughput_mode": "provisioned", "provisioned_throughput": 1024}, None),
        ({"shared_dir": "NONE"}, "NONE cannot be used as a shared directory"),
        ({"shared_dir": "/NONE"}, "/NONE cannot be used as a shared directory"),
        ({"shared_dir": "/efs"}, None),
    ],
)
def test_efs_validator(mocker, section_dict, expected_message):
    config_parser_dict = {"cluster default": {"efs_settings": "default"}, "efs default": section_dict}
    utils.assert_param_validator(mocker, config_parser_dict, expected_message)


@pytest.mark.parametrize(
    "section_dict, expected_message",
    [
        # Testing iops validator
        ({"volume_iops": 1, "volume_size": 1}, None),
        ({"volume_iops": 51, "volume_size": 1}, "IOPS to volume size ratio of .* is too hig"),
        ({"volume_iops": 1, "volume_size": 20}, None),
        ({"volume_iops": 1001, "volume_size": 20}, "IOPS to volume size ratio of .* is too hig"),
        # Testing shared_dir validator
        ({"shared_dir": "NONE"}, "NONE cannot be used as a shared directory"),
        ({"shared_dir": "/NONE"}, "/NONE cannot be used as a shared directory"),
        ({"shared_dir": "/raid"}, None),
    ],
)
def test_raid_validators(mocker, section_dict, expected_message):
    config_parser_dict = {"cluster default": {"raid_settings": "default"}, "raid default": section_dict}
    utils.assert_param_validator(mocker, config_parser_dict, expected_message)


@pytest.mark.parametrize(
    "kms_key_id, expected_message",
    [
        ("9e8a129be-0e46-459d-865b-3a5bf974a22k", None),
        (
            "9e7a129be-0e46-459d-865b-3a5bf974a22k",
            "Key 'arn:aws:kms:us-east-1:12345678:key/9e7a129be-0e46-459d-865b-3a5bf974a22k' does not exist",
        ),
    ],
)
def test_kms_key_validator(mocker, boto3_stubber, kms_key_id, expected_message):
    _kms_key_stubber(mocker, boto3_stubber, kms_key_id, expected_message, 1)

    config_parser_dict = {
        "cluster default": {"fsx_settings": "fsx"},
        "fsx fsx": {"storage_capacity": 1200, "fsx_kms_key_id": kms_key_id, "deployment_type": "PERSISTENT_1"},
    }
    utils.assert_param_validator(
        mocker, config_parser_dict, expected_error=expected_message if expected_message else None
    )


def _kms_key_stubber(mocker, boto3_stubber, kms_key_id, expected_message, num_calls):
    describe_key_response = {
        "KeyMetadata": {
            "AWSAccountId": "1234567890",
            "Arn": "arn:aws:kms:us-east-1:1234567890:key/{0}".format(kms_key_id),
            "CreationDate": datetime.datetime(2019, 1, 10, 11, 25, 59, 128000),
            "Description": "",
            "Enabled": True,
            "KeyId": kms_key_id,
            "KeyManager": "CUSTOMER",
            "KeyState": "Enabled",
            "KeyUsage": "ENCRYPT_DECRYPT",
            "Origin": "AWS_KMS",
        }
    }
    mocked_requests = [
        MockedBoto3Request(
            method="describe_key",
            response=expected_message if expected_message else describe_key_response,
            expected_params={"KeyId": kms_key_id},
            generate_error=True if expected_message else False,
        )
    ] * num_calls
    boto3_stubber("kms", mocked_requests)


@pytest.mark.parametrize(
    "section_dict, bucket, expected_error, num_calls",
    [
        (
            {"imported_file_chunk_size": 1024, "import_path": "s3://test", "storage_capacity": 1200},
            {"Bucket": "test"},
            None,
            1,
        ),
        (
            {"imported_file_chunk_size": 1024, "storage_capacity": 1200},
            None,
            "When specifying 'imported_file_chunk_size', the 'import_path' option must be specified",
            0,
        ),
        (
            {"export_path": "s3://test", "import_path": "s3://test", "storage_capacity": 1200},
            {"Bucket": "test"},
            None,
            2,
        ),
        (
            {"export_path": "s3://test", "storage_capacity": 1200},
            {"Bucket": "test"},
            "When specifying 'export_path', the 'import_path' option must be specified",
            0,
        ),
        ({"shared_dir": "NONE", "storage_capacity": 1200}, None, "NONE cannot be used as a shared directory", 0),
        ({"shared_dir": "/NONE", "storage_capacity": 1200}, None, "/NONE cannot be used as a shared directory", 0),
        ({"shared_dir": "/fsx"}, None, "the 'storage_capacity' option must be specified", 0),
        ({"shared_dir": "/fsx", "storage_capacity": 1200}, None, None, 0),
        (
            {
                "deployment_type": "PERSISTENT_1",
                "fsx_kms_key_id": "9e8a129be-0e46-459d-865b-3a5bf974a22k",
                "storage_capacity": 1200,
            },
            None,
            None,
            0,
        ),
        (
            {"deployment_type": "PERSISTENT_1", "per_unit_storage_throughput": 200, "storage_capacity": 1200},
            None,
            None,
            0,
        ),
        (
            {
                "deployment_type": "SCRATCH_2",
                "fsx_kms_key_id": "9e8a129be-0e46-459d-865b-3a5bf974a22k",
                "storage_capacity": 1200,
            },
            None,
            "'fsx_kms_key_id' can only be used when 'deployment_type = PERSISTENT_1'",
            1,
        ),
        (
            {"deployment_type": "SCRATCH_1", "per_unit_storage_throughput": 200, "storage_capacity": 1200},
            None,
            "'per_unit_storage_throughput' can only be used when 'deployment_type = PERSISTENT_1'",
            0,
        ),
        (
            {"storage_capacity": 1200, "deployment_type": "PERSISTENT_1", "automatic_backup_retention_days": 2},
            None,
            None,
            0,
        ),
        (
            {
                "storage_capacity": 1200,
                "deployment_type": "PERSISTENT_1",
                "automatic_backup_retention_days": 2,
                "daily_automatic_backup_start_time": "03:00",
                "copy_tags_to_backups": True,
            },
            None,
            None,
            0,
        ),
        (
            {"automatic_backup_retention_days": 2, "deployment_type": "SCRATCH_1"},
            None,
            "FSx automatic backup features can be used only with 'PERSISTENT_1' file systems",
            0,
        ),
        (
            {"daily_automatic_backup_start_time": "03:00"},
            None,
            "When specifying 'daily_automatic_backup_start_time', "
            "the 'automatic_backup_retention_days' option must be specified",
            0,
        ),
        (
            {"storage_capacity": 1200, "deployment_type": "PERSISTENT_1", "copy_tags_to_backups": True},
            None,
            "When specifying 'copy_tags_to_backups', the 'automatic_backup_retention_days' option must be specified",
            0,
        ),
        (
            {"storage_capacity": 1200, "deployment_type": "PERSISTENT_1", "copy_tags_to_backups": False},
            None,
            "When specifying 'copy_tags_to_backups', the 'automatic_backup_retention_days' option must be specified",
            0,
        ),
        (
            {"daily_automatic_backup_start_time": "03:00", "copy_tags_to_backups": True},
            None,
            "When specifying 'daily_automatic_backup_start_time', "
            "the 'automatic_backup_retention_days' option must be specified",
            0,
        ),
        (
            {
                "deployment_type": "PERSISTENT_1",
                "automatic_backup_retention_days": 2,
                "imported_file_chunk_size": 1024,
                "export_path": "s3://test",
                "import_path": "s3://test",
                "storage_capacity": 1200,
            },
            {"Bucket": "test"},
            "Backups cannot be created on S3-linked file systems",
            0,
        ),
        (
            {
                "deployment_type": "PERSISTENT_1",
                "automatic_backup_retention_days": 2,
                "export_path": "s3://test",
                "import_path": "s3://test",
                "storage_capacity": 1200,
            },
            {"Bucket": "test"},
            "Backups cannot be created on S3-linked file systems",
            0,
        ),
    ],
)
def test_fsx_validator(mocker, boto3_stubber, section_dict, bucket, expected_error, num_calls):
    if bucket:
        _head_bucket_stubber(mocker, boto3_stubber, bucket, num_calls)
    if "fsx_kms_key_id" in section_dict:
        _kms_key_stubber(mocker, boto3_stubber, section_dict.get("fsx_kms_key_id"), None, 0 if expected_error else 1)
    config_parser_dict = {"cluster default": {"fsx_settings": "default"}, "fsx default": section_dict}
    utils.assert_param_validator(mocker, config_parser_dict, expected_error=expected_error)


@pytest.mark.parametrize(
    "section_dict, expected_error, expected_warning",
    [
        (
            {"storage_capacity": 1, "deployment_type": "SCRATCH_1"},
            None,
            "Capacity for FSx SCRATCH_1 filesystem is 1,200 GB, 2,400 GB or increments of 3,600 GB",
        ),
        ({"storage_capacity": 1200, "deployment_type": "SCRATCH_1"}, None, None),
        ({"storage_capacity": 2400, "deployment_type": "SCRATCH_1"}, None, None),
        ({"storage_capacity": 3600, "deployment_type": "SCRATCH_1"}, None, None),
        (
            {"storage_capacity": 3600, "deployment_type": "SCRATCH_2"},
            None,
            "Capacity for FSx SCRATCH_2 and PERSISTENT_1 filesystems is 1,200 GB or increments of 2,400 GB",
        ),
        (
            {"storage_capacity": 3600, "deployment_type": "PERSISTENT_1"},
            None,
            "Capacity for FSx SCRATCH_2 and PERSISTENT_1 filesystems is 1,200 GB or increments of 2,400 GB",
        ),
        (
            {"storage_capacity": 3601, "deployment_type": "PERSISTENT_1"},
            None,
            "Capacity for FSx SCRATCH_2 and PERSISTENT_1 filesystems is 1,200 GB or increments of 2,400 GB",
        ),
        ({"storage_capacity": 7200}, None, None),
        (
            {"deployment_type": "SCRATCH_1"},
            "When specifying 'fsx' section, the 'storage_capacity' option must be specified",
            None,
        ),
    ],
)
def test_fsx_storage_capacity_validator(mocker, boto3_stubber, capsys, section_dict, expected_error, expected_warning):
    config_parser_dict = {"cluster default": {"fsx_settings": "default"}, "fsx default": section_dict}
    utils.assert_param_validator(
        mocker, config_parser_dict, capsys=capsys, expected_error=expected_error, expected_warning=expected_warning
    )


def _head_bucket_stubber(mocker, boto3_stubber, bucket, num_calls):
    head_bucket_response = {
        "ResponseMetadata": {
            "AcceptRanges": "bytes",
            "ContentType": "text/html",
            "LastModified": "Thu, 16 Apr 2015 18:19:14 GMT",
            "ContentLength": 77,
            "VersionId": "null",
            "ETag": '"30a6ec7e1a9ad79c203d05a589c8b400"',
            "Metadata": {},
        }
    }
    mocked_requests = [
        MockedBoto3Request(method="head_bucket", response=head_bucket_response, expected_params=bucket)
    ] * num_calls
    boto3_stubber("s3", mocked_requests)
    mocker.patch("pcluster.config.validators.urllib.request.urlopen")


@pytest.mark.parametrize(
    "fsx_vpc, ip_permissions, network_interfaces, expected_message",
    [
        (  # working case, right vpc and sg, multiple network interfaces
            "vpc-06e4ab6c6cEXAMPLE",
            [{"IpProtocol": "-1", "UserIdGroupPairs": [{"UserId": "123456789012", "GroupId": "sg-12345678"}]}],
            ["eni-09b9460295ddd4e5f", "eni-001b3cef7c78b45c4"],
            None,
        ),
        (  # working case, right vpc and sg, single network interface
            "vpc-06e4ab6c6cEXAMPLE",
            [{"IpProtocol": "-1", "UserIdGroupPairs": [{"UserId": "123456789012", "GroupId": "sg-12345678"}]}],
            ["eni-09b9460295ddd4e5f"],
            None,
        ),
        (  # not working case --> no network interfaces
            "vpc-06e4ab6c6cEXAMPLE",
            [{"IpProtocol": "-1", "UserIdGroupPairs": [{"UserId": "123456789012", "GroupId": "sg-12345678"}]}],
            [],
            "doesn't have Elastic Network Interfaces attached",
        ),
        (  # not working case --> wrong vpc
            "vpc-06e4ab6c6ccWRONG",
            [{"IpProtocol": "-1", "UserIdGroupPairs": [{"UserId": "123456789012", "GroupId": "sg-12345678"}]}],
            ["eni-09b9460295ddd4e5f"],
            "only support using FSx file system that is in the same VPC as the stack",
        ),
        (  # not working case --> wrong ip permissions in security group
            "vpc-06e4ab6c6cWRONG",
            [
                {
                    "PrefixListIds": [],
                    "FromPort": 22,
                    "IpRanges": [{"CidrIp": "203.0.113.0/24"}],
                    "ToPort": 22,
                    "IpProtocol": "tcp",
                    "UserIdGroupPairs": [],
                }
            ],
            ["eni-09b9460295ddd4e5f"],
            "does not satisfy mounting requirement",
        ),
    ],
)
def test_fsx_id_validator(mocker, boto3_stubber, fsx_vpc, ip_permissions, network_interfaces, expected_message):
    describe_file_systems_response = {
        "FileSystems": [
            {
                "VpcId": fsx_vpc,
                "NetworkInterfaceIds": network_interfaces,
                "SubnetIds": ["subnet-12345678"],
                "FileSystemType": "LUSTRE",
                "CreationTime": 1567636453.038,
                "ResourceARN": "arn:aws:fsx:us-west-2:111122223333:file-system/fs-0ff8da96d57f3b4e3",
                "StorageCapacity": 3600,
                "LustreConfiguration": {"WeeklyMaintenanceStartTime": "4:07:00"},
                "FileSystemId": "fs-0ff8da96d57f3b4e3",
                "DNSName": "fs-0ff8da96d57f3b4e3.fsx.us-west-2.amazonaws.com",
                "OwnerId": "059623208481",
                "Lifecycle": "AVAILABLE",
            }
        ]
    }
    fsx_mocked_requests = [
        MockedBoto3Request(
            method="describe_file_systems",
            response=describe_file_systems_response,
            expected_params={"FileSystemIds": ["fs-0ff8da96d57f3b4e3"]},
        )
    ]
    boto3_stubber("fsx", fsx_mocked_requests)

    describe_subnets_response = {
        "Subnets": [
            {
                "AvailabilityZone": "us-east-2c",
                "AvailabilityZoneId": "use2-az3",
                "AvailableIpAddressCount": 248,
                "CidrBlock": "10.0.1.0/24",
                "DefaultForAz": False,
                "MapPublicIpOnLaunch": False,
                "State": "available",
                "SubnetId": "subnet-12345678",
                "VpcId": "vpc-06e4ab6c6cEXAMPLE",
                "OwnerId": "111122223333",
                "AssignIpv6AddressOnCreation": False,
                "Ipv6CidrBlockAssociationSet": [],
                "Tags": [{"Key": "Name", "Value": "MySubnet"}],
                "SubnetArn": "arn:aws:ec2:us-east-2:111122223333:subnet/subnet-12345678",
            }
        ]
    }
    ec2_mocked_requests = [
        MockedBoto3Request(
            method="describe_subnets",
            response=describe_subnets_response,
            expected_params={"SubnetIds": ["subnet-12345678"]},
        )
    ] * 2

    if network_interfaces:
        network_interfaces_in_response = []
        for network_interface in network_interfaces:
            network_interfaces_in_response.append(
                {
                    "Association": {
                        "AllocationId": "eipalloc-01564b674a1a88a47",
                        "AssociationId": "eipassoc-02726ee370e175cea",
                        "IpOwnerId": "111122223333",
                        "PublicDnsName": "ec2-34-248-114-123.eu-west-1.compute.amazonaws.com",
                        "PublicIp": "34.248.114.123",
                    },
                    "Attachment": {
                        "AttachmentId": "ela-attach-0cf98331",
                        "DeleteOnTermination": False,
                        "DeviceIndex": 1,
                        "InstanceOwnerId": "amazon-aws",
                        "Status": "attached",
                    },
                    "AvailabilityZone": "eu-west-1a",
                    "Description": "Interface for NAT Gateway nat-0a8b0e0d28266841f",
                    "Groups": [{"GroupName": "default", "GroupId": "sg-12345678"}],
                    "InterfaceType": "nat_gateway",
                    "Ipv6Addresses": [],
                    "MacAddress": "0a:e5:8a:82:fd:24",
                    "NetworkInterfaceId": network_interface,
                    "OwnerId": "111122223333",
                    "PrivateDnsName": "ip-10-0-124-85.eu-west-1.compute.internal",
                    "PrivateIpAddress": "10.0.124.85",
                    "PrivateIpAddresses": [
                        {
                            "Association": {
                                "AllocationId": "eipalloc-01564b674a1a88a47",
                                "AssociationId": "eipassoc-02726ee370e175cea",
                                "IpOwnerId": "111122223333",
                                "PublicDnsName": "ec2-34-248-114-123.eu-west-1.compute.amazonaws.com",
                                "PublicIp": "34.248.114.123",
                            },
                            "Primary": True,
                            "PrivateDnsName": "ip-10-0-124-85.eu-west-1.compute.internal",
                            "PrivateIpAddress": "10.0.124.85",
                        }
                    ],
                    "RequesterId": "036872051663",
                    "RequesterManaged": True,
                    "SourceDestCheck": False,
                    "Status": "in-use",
                    "SubnetId": "subnet-12345678",
                    "TagSet": [],
                    "VpcId": fsx_vpc,
                }
            )
        describe_network_interfaces_response = {"NetworkInterfaces": network_interfaces_in_response}
        ec2_mocked_requests.append(
            MockedBoto3Request(
                method="describe_network_interfaces",
                response=describe_network_interfaces_response,
                expected_params={"NetworkInterfaceIds": network_interfaces},
            )
        )

        if fsx_vpc == "vpc-06e4ab6c6cEXAMPLE":
            # the describe security group is performed only if the VPC of the network interface is the same of the FSX
            describe_security_groups_response = {
                "SecurityGroups": [
                    {
                        "IpPermissionsEgress": ip_permissions,
                        "Description": "My security group",
                        "IpPermissions": ip_permissions,
                        "GroupName": "MySecurityGroup",
                        "OwnerId": "123456789012",
                        "GroupId": "sg-12345678",
                    }
                ]
            }
            ec2_mocked_requests.append(
                MockedBoto3Request(
                    method="describe_security_groups",
                    response=describe_security_groups_response,
                    expected_params={"GroupIds": ["sg-12345678"]},
                )
            )

    boto3_stubber("ec2", ec2_mocked_requests)

    config_parser_dict = {
        "cluster default": {"fsx_settings": "default", "vpc_settings": "default"},
        "vpc default": {"master_subnet_id": "subnet-12345678"},
        "fsx default": {"fsx_fs_id": "fs-0ff8da96d57f3b4e3"},
    }
    utils.assert_param_validator(mocker, config_parser_dict, expected_message)


@pytest.mark.parametrize(
    "section_dict, expected_message",
    [
        ({"enable_intel_hpc_platform": "true", "base_os": "centos7"}, None),
        ({"enable_intel_hpc_platform": "true", "base_os": "alinux"}, "it is required to set the 'base_os'"),
        ({"enable_intel_hpc_platform": "false", "base_os": "alinux"}, None),
    ],
)
def test_intel_hpc_os_validator(mocker, section_dict, expected_message):
    config_parser_dict = {"cluster default": section_dict}
    utils.assert_param_validator(mocker, config_parser_dict, expected_message)


@pytest.mark.parametrize(
    "section_dict, expected_message",
    [
        (
            {"disable_hyperthreading": True, "extra_json": '{"cluster": {"cfn_scheduler_slots": "vcpus"}}'},
            "cfn_scheduler_slots cannot be set in addition to disable_hyperthreading = true",
        ),
        (
            {"disable_hyperthreading": True, "extra_json": '{"cluster": {"cfn_scheduler_slots": "cores"}}'},
            "cfn_scheduler_slots cannot be set in addition to disable_hyperthreading = true",
        ),
        (
            {"disable_hyperthreading": True, "extra_json": '{"cluster": {"cfn_scheduler_slots": 3}}'},
            "cfn_scheduler_slots cannot be set in addition to disable_hyperthreading = true",
        ),
        ({"disable_hyperthreading": True, "extra_json": '{"cluster": {"other_param": "fake_value"}}'}, None),
        ({"disable_hyperthreading": True}, None),
        ({"disable_hyperthreading": False, "extra_json": '{"cluster": {"cfn_scheduler_slots": "vcpus"}}'}, None),
        ({"disable_hyperthreading": False, "extra_json": '{"cluster": {"cfn_scheduler_slots": "cores"}}'}, None),
        ({"disable_hyperthreading": False, "extra_json": '{"cluster": {"cfn_scheduler_slots": 3}}'}, None),
    ],
)
def test_disable_hyperthreading_validator(mocker, section_dict, expected_message):
    config_parser_dict = {"cluster default": section_dict}
    utils.assert_param_validator(mocker, config_parser_dict, expected_message)


@pytest.mark.parametrize(
    "section_dict, bucket, expected_message",
    [
        (
            {"imported_file_chunk_size": 0, "import_path": "s3://test-import", "storage_capacity": 1200},
            None,
            "has a minimum size of 1 MiB, and max size of 512,000 MiB",
        ),
        (
            {"imported_file_chunk_size": 1, "import_path": "s3://test-import", "storage_capacity": 1200},
            {"Bucket": "test-import"},
            None,
        ),
        (
            {"imported_file_chunk_size": 10, "import_path": "s3://test-import", "storage_capacity": 1200},
            {"Bucket": "test-import"},
            None,
        ),
        (
            {"imported_file_chunk_size": 512000, "import_path": "s3://test-import", "storage_capacity": 1200},
            {"Bucket": "test-import"},
            None,
        ),
        (
            {"imported_file_chunk_size": 512001, "import_path": "s3://test-import", "storage_capacity": 1200},
            None,
            "has a minimum size of 1 MiB, and max size of 512,000 MiB",
        ),
    ],
)
def test_fsx_imported_file_chunk_size_validator(mocker, boto3_stubber, section_dict, bucket, expected_message):
    if bucket:
        _head_bucket_stubber(mocker, boto3_stubber, bucket, num_calls=1)
    config_parser_dict = {"cluster default": {"fsx_settings": "default"}, "fsx default": section_dict}
    utils.assert_param_validator(mocker, config_parser_dict, expected_message)


@pytest.mark.parametrize(
    "section_dict, expected_error, expected_warning",
    [
        ({"enable_efa": "NONE"}, "invalid value", None),
        ({"enable_efa": "compute"}, "is required to set the 'compute_instance_type'", None),
        (
            {"enable_efa": "compute", "compute_instance_type": "t2.large"},
            None,
            "You may see better performance using a cluster placement group",
        ),
        (
            {"enable_efa": "compute", "compute_instance_type": "t2.large", "base_os": "centos6"},
            "it is required to set the 'base_os'",
            None,
        ),
        (
            {
                "enable_efa": "compute",
                "compute_instance_type": "t2.large",
                "base_os": "alinux",
                "scheduler": "awsbatch",
            },
            "it is required to set the 'scheduler'",
            None,
        ),
        (
            {
                "enable_efa": "compute",
                "compute_instance_type": "t2.large",
                "base_os": "centos7",
                "scheduler": "slurm",
                "placement_group": "DYNAMIC",
            },
            None,
            None,
        ),
        (
            {
                "enable_efa": "compute",
                "compute_instance_type": "t2.large",
                "base_os": "alinux2",
                "scheduler": "slurm",
                "placement_group": "DYNAMIC",
            },
            None,
            None,
        ),
    ],
)
def test_efa_validator(boto3_stubber, mocker, capsys, section_dict, expected_error, expected_warning):
    if section_dict.get("enable_efa") != "NONE":
        mocked_requests = [
            MockedBoto3Request(
                method="describe_instance_types",
                response={"InstanceTypes": [{"InstanceType": "t2.large"}]},
                expected_params={"Filters": [{"Name": "network-info.efa-supported", "Values": ["true"]}]},
            )
        ]
        boto3_stubber("ec2", mocked_requests)
    config_parser_dict = {"cluster default": section_dict}
    utils.assert_param_validator(mocker, config_parser_dict, expected_error, capsys, expected_warning)


@pytest.mark.parametrize(
    "ip_permissions, ip_permissions_egress, expected_message",
    [
        ([], [], "must allow all traffic in and out from itself"),
        (
            [{"IpProtocol": "-1", "UserIdGroupPairs": [{"UserId": "123456789012", "GroupId": "sg-12345678"}]}],
            [],
            "must allow all traffic in and out from itself",
        ),
        (
            [{"IpProtocol": "-1", "UserIdGroupPairs": [{"UserId": "123456789012", "GroupId": "sg-12345678"}]}],
            [{"IpProtocol": "-1", "UserIdGroupPairs": [{"UserId": "123456789012", "GroupId": "sg-12345678"}]}],
            None,
        ),
        (
            [
                {
                    "PrefixListIds": [],
                    "FromPort": 22,
                    "IpRanges": [{"CidrIp": "203.0.113.0/24"}],
                    "ToPort": 22,
                    "IpProtocol": "tcp",
                    "UserIdGroupPairs": [],
                }
            ],
            [],
            "must allow all traffic in and out from itself",
        ),
    ],
)
def test_efa_validator_with_vpc_security_group(
    boto3_stubber, mocker, ip_permissions, ip_permissions_egress, expected_message
):
    describe_security_groups_response = {
        "SecurityGroups": [
            {
                "IpPermissionsEgress": ip_permissions_egress,
                "Description": "My security group",
                "IpPermissions": ip_permissions,
                "GroupName": "MySecurityGroup",
                "OwnerId": "123456789012",
                "GroupId": "sg-12345678",
            }
        ]
    }
    mocked_requests = [
        MockedBoto3Request(
            method="describe_security_groups",
            response=describe_security_groups_response,
            expected_params={"GroupIds": ["sg-12345678"]},
        ),
        MockedBoto3Request(
            method="describe_instance_types",
            response={"InstanceTypes": [{"InstanceType": "t2.large"}]},
            expected_params={"Filters": [{"Name": "network-info.efa-supported", "Values": ["true"]}]},
        ),
        MockedBoto3Request(
            method="describe_security_groups",
            response=describe_security_groups_response,
            expected_params={"GroupIds": ["sg-12345678"]},
        ),  # it is called two times, for vpc_security_group_id validation and to validate efa
    ]

    boto3_stubber("ec2", mocked_requests)

    config_parser_dict = {
        "cluster default": {
            "enable_efa": "compute",
            "compute_instance_type": "t2.large",
            "placement_group": "DYNAMIC",
            "vpc_settings": "default",
        },
        "vpc default": {"vpc_security_group_id": "sg-12345678"},
    }
    utils.assert_param_validator(mocker, config_parser_dict, expected_message)


@pytest.mark.parametrize(
    "cluster_section_dict, ebs_section_dict, expected_message",
    [
        (
            {"ebs_settings": "vol1, vol2, vol3, vol4, vol5, vol6"},
            {
                "vol1": {"shared_dir": "/vol1"},
                "vol2": {"shared_dir": "/vol2"},
                "vol3": {"shared_dir": "/vol3"},
                "vol4": {"shared_dir": "/vol4"},
                "vol5": {"shared_dir": "/vol5"},
                "vol6": {"shared_dir": "/vol6"},
            },
            "Invalid number of 'ebs' sections specified. Max 5 expected.",
        ),
        (
            {"ebs_settings": "vol1, vol2 "},
            {"vol1": {"shared_dir": "vol1"}, "vol2": {"volume_type": "io1"}},
            "When using more than 1 EBS volume, shared_dir is required under each EBS section",
        ),
        (
            {"ebs_settings": "vol1,vol2"},
            {"vol1": {"shared_dir": "/NONE"}, "vol2": {"shared_dir": "vol2"}},
            "/NONE cannot be used as a shared directory",
        ),
        (
            {"ebs_settings": "vol1, vol2 "},
            {"vol1": {"shared_dir": "/vol1"}, "vol2": {"shared_dir": "NONE"}},
            "NONE cannot be used as a shared directory",
        ),
    ],
)
def test_ebs_settings_validator(mocker, cluster_section_dict, ebs_section_dict, expected_message):
    config_parser_dict = {"cluster default": cluster_section_dict}
    if ebs_section_dict:
        for vol in ebs_section_dict:
            config_parser_dict["ebs {0}".format(vol)] = ebs_section_dict.get(vol)
    utils.assert_param_validator(mocker, config_parser_dict, expected_message)


@pytest.mark.parametrize(
    "section_dict, expected_message",
    [
        ({"shared_dir": "NONE"}, "NONE cannot be used as a shared directory"),
        ({"shared_dir": "/NONE"}, "/NONE cannot be used as a shared directory"),
        ({"shared_dir": "/NONEshared"}, None),
    ],
)
def test_shared_dir_validator(mocker, section_dict, expected_message):
    config_parser_dict = {"cluster default": section_dict}
    utils.assert_param_validator(mocker, config_parser_dict, expected_message)


@pytest.mark.parametrize(
    "base_os, instance_type, access_from, expected_error, expected_warning",
    [
        ("alinux", "t2.medium", None, "Please double check the 'base_os' configuration parameter", None),
        ("centos6", "t2.medium", None, "Please double check the 'base_os' configuration parameter", None),
        ("ubuntu1604", "t2.medium", None, "Please double check the 'base_os' configuration parameter", None),
        ("centos7", "t2.medium", None, None, None),
        ("ubuntu1804", "t2.medium", None, None, None),
        ("ubuntu1804", "t2.medium", "1.2.3.4/32", None, None),
        ("centos7", "t2.medium", "0.0.0.0/0", None, None),
        ("alinux2", "t2.medium", None, None, None),
        ("alinux2", "t2.nano", None, None, "is recommended to use an instance type with at least"),
        ("alinux2", "t2.micro", None, None, "is recommended to use an instance type with at least"),
    ],
)
def test_dcv_enabled_validator(
    mocker, base_os, instance_type, expected_error, expected_warning, access_from, caplog, capsys
):
    config_parser_dict = {
        "cluster default": {"base_os": base_os, "dcv_settings": "dcv"},
        "dcv dcv": {"enable": "master"},
    }
    if access_from:
        config_parser_dict["dcv dcv"]["access_from"] = access_from

    mocker.patch(
        "pcluster.config.validators.get_supported_instance_types", return_value=["t2.nano", "t2.micro", "t2.medium"]
    )
    utils.assert_param_validator(mocker, config_parser_dict, expected_error, capsys, expected_warning)
    access_from_error_msg = DCV_MESSAGES["warnings"]["access_from_world"].format(port=8443)
    assert_that(access_from_error_msg in caplog.text).is_equal_to(not access_from or access_from == "0.0.0.0/0")


@pytest.mark.parametrize(
    "architecture, base_os, expected_message",
    [
        # Supported combinations
        ("x86_64", "alinux", None),
        ("x86_64", "alinux2", None),
        ("x86_64", "centos7", None),
        ("x86_64", "ubuntu1604", None),
        ("x86_64", "ubuntu1804", None),
        ("arm64", "ubuntu1804", None),
        ("arm64", "alinux2", None),
        # Unsupported combinations
        (
            "UnsupportedArchitecture",
            "alinux2",
            FSX_MESSAGES["errors"]["unsupported_architecture"].format(
                supported_architectures=list(FSX_SUPPORTED_ARCHITECTURES_OSES.keys())
            ),
        ),
        (
            "x86_64",
            "centos6",
            FSX_MESSAGES["errors"]["unsupported_os"].format(
                architecture="x86_64", supported_oses=FSX_SUPPORTED_ARCHITECTURES_OSES.get("x86_64")
            ),
        ),
        (
            "arm64",
            "centos6",
            FSX_MESSAGES["errors"]["unsupported_os"].format(
                architecture="arm64", supported_oses=FSX_SUPPORTED_ARCHITECTURES_OSES.get("arm64")
            ),
        ),
        (
            "arm64",
            "centos7",
            FSX_MESSAGES["errors"]["unsupported_os"].format(
                architecture="arm64", supported_oses=FSX_SUPPORTED_ARCHITECTURES_OSES.get("arm64")
            ),
        ),
        (
            "arm64",
            "alinux",
            FSX_MESSAGES["errors"]["unsupported_os"].format(
                architecture="arm64", supported_oses=FSX_SUPPORTED_ARCHITECTURES_OSES.get("arm64")
            ),
        ),
        (
            "arm64",
            "ubuntu1604",
            FSX_MESSAGES["errors"]["unsupported_os"].format(
                architecture="arm64", supported_oses=FSX_SUPPORTED_ARCHITECTURES_OSES.get("arm64")
            ),
        ),
    ],
)
def test_fsx_architecture_os_validator(mocker, architecture, base_os, expected_message):
    config_parser_dict = {
        "cluster default": {"base_os": base_os, "fsx_settings": "fsx"},
        "fsx fsx": {"storage_capacity": 3200},
    }
    expected_message = re.escape(expected_message) if expected_message else None
    extra_patches = {
        "pcluster.config.param_types.get_supported_architectures_for_instance_type": [architecture],
        "pcluster.config.validators.get_supported_architectures_for_instance_type": [architecture],
    }
    utils.assert_param_validator(mocker, config_parser_dict, expected_message, extra_patches=extra_patches)


@pytest.mark.parametrize(
    "section_dict, expected_message",
    [
        (
            {"initial_queue_size": "0", "maintain_initial_size": True},
            "maintain_initial_size cannot be set to true if initial_queue_size is 0",
        ),
        (
            {"scheduler": "awsbatch", "maintain_initial_size": True},
            "maintain_initial_size is not supported when using awsbatch as scheduler",
        ),
    ],
)
def test_maintain_initial_size_validator(mocker, section_dict, expected_message):
    config_parser_dict = {"cluster default": section_dict}
    utils.assert_param_validator(mocker, config_parser_dict, expected_message)


@pytest.mark.parametrize(
    "base_os, expected_warning",
    [
        ("alinux2", None),
        ("centos7", None),
        ("ubuntu1604", None),
        ("ubuntu1804", None),
        ("centos6", "centos6.*will reach end-of-life in late 2020"),
        ("alinux", "alinux.*will reach end-of-life in late 2020"),
    ],
)
def test_base_os_validator(mocker, capsys, base_os, expected_warning):
    config_parser_dict = {"cluster default": {"base_os": base_os}}
    utils.assert_param_validator(mocker, config_parser_dict, capsys=capsys, expected_warning=expected_warning)


<<<<<<< HEAD
@pytest.mark.parametrize(
    "cluster_section_dict, expected_message",
    [
        ({"scheduler": "sge", "queue_settings": "queue1"}, "queue_settings is supported only with slurm scheduler",),
        ({"scheduler": "slurm", "queue_settings": "queue1"}, None),
        ({"scheduler": "slurm", "queue_settings": "queue1,queue2,queue3,queue4,queue5"}, None,),
        (
            {"scheduler": "slurm", "queue_settings": "queue1,queue2,queue3,queue4,queue5,queue6"},
            "Invalid number of 'queue' sections specified. Max 5 expected.",
        ),
    ],
)
def test_queue_settings_validator(mocker, cluster_section_dict, expected_message):
    config_parser_dict = {
        "cluster default": cluster_section_dict,
    }

    for i in range(1, 7):
        config_parser_dict["queue queue{0}".format(i)] = {"compute_resource_settings": "cr{0}".format(i)}
        config_parser_dict["compute_resource cr{0}".format(i)] = {"instance_type": "t2.micro"}

    mock_get_instance_type(mocker, "t2.micro")
    utils.assert_param_validator(mocker, config_parser_dict, expected_message)


@pytest.mark.parametrize(
    "section_dict, expected_message",
    [
        (
            {"compute_resource_settings": "cr1,cr2"},
            "Duplicate instance type 't2.micro' found in queue 'default'. "
            "Compute resources in the same queue must use different instance types",
        ),
        (
            {"compute_resource_settings": "cr3,cr4"},
            "Duplicate instance type 'c4.xlarge' found in queue 'default'. "
            "Compute resources in the same queue must use different instance types",
        ),
        ({"compute_resource_settings": "cr1,cr3"}, ""),
        ({"compute_resource_settings": "cr2,cr4"}, ""),
        ({"compute_resource_settings": ""}, ""),
    ],
)
def test_queue_validator(mocker, section_dict, expected_message):
    config_parser_dict = {
        "cluster default": {"queue_settings": "default"},
        "queue default": section_dict,
        "compute_resource cr1": {"instance_type": "t2.micro"},
        "compute_resource cr2": {"instance_type": "t2.micro"},
        "compute_resource cr3": {"instance_type": "c4.xlarge"},
        "compute_resource cr4": {"instance_type": "c4.xlarge"},
    }

    config_parser = configparser.ConfigParser()
    config_parser.read_dict(config_parser_dict)

    mock_get_instance_type(mocker, "t2.micro")
    mock_get_instance_type(mocker, "c4.xlarge")

    pcluster_config = utils.init_pcluster_config_from_configparser(config_parser, False)

    errors, warnings = queue_validator("queue", "default", pcluster_config)

    if expected_message:
        assert_that(expected_message in errors)
    else:
        assert_that(errors).is_empty()


@pytest.mark.parametrize(
    "param_value, expected_message",
    [
        (
            "section1!2",
            "Invalid label 'section1!2' in param 'queue_settings'. "
            "Section labels can only contain alphanumeric characters, dashes or underscores.",
        ),
        (
            "section!123456789abcdefghijklmnopqrstuvwxyz_123456789abcdefghijklmnopqrstuvwxyz_",
            "Invalid label 'section!123456789...' in param 'queue_settings'. "
            "Section labels can only contain alphanumeric characters, dashes or underscores.",
        ),
        ("section-1", None),
        ("section_1", None),
        (
            "section_123456789abcdefghijklmnopqrstuvwxyz_123456789abcdefghijklmnopqrstuvwxyz_",
            "Invalid label 'section_123456789...' in param 'queue_settings'. "
            "The maximum length allowed for section labels is 64 characters",
        ),
    ],
)
def test_settings_validator(param_value, expected_message):
    errors, warnings = settings_validator("queue_settings", param_value, None)
    if expected_message:
        assert_that(errors and len(errors) == 1).is_true()
        assert_that(errors[0]).is_equal_to(expected_message)
    else:
        assert_that(errors).is_empty()


@pytest.mark.parametrize(
    "section_dict, expected_message",
    [
        ({"min_count": -1}, "Parameter 'min_count' must be 0 or greater than 0"),
        ({"spot_price": -1.1}, "Parameter 'spot_price' must be 0 or greater than 0"),
        ({"min_count": 1, "max_count": 0}, "Parameter 'max_count' must be greater than or equal to 'min_count'"),
        ({"min_count": 0, "max_count": 0}, "Parameter 'max_count' must be 1 or greater than 1"),
        ({"min_count": 1, "max_count": 2, "spot_price": 1.5}, None),
    ],
)
def test_compute_resource_validator(mocker, section_dict, expected_message):
    config_parser_dict = {
        "cluster default": {"queue_settings": "default"},
        "queue default": {"compute_resource_settings": "default"},
        "compute_resource default": section_dict,
    }

    config_parser = configparser.ConfigParser()
    config_parser.read_dict(config_parser_dict)

    pcluster_config = utils.init_pcluster_config_from_configparser(config_parser, False)

    errors, warnings = compute_resource_validator("compute_resource", "default", pcluster_config)

    if expected_message:
        assert_that(expected_message in errors)
    else:
        assert_that(errors).is_empty()


@pytest.mark.parametrize(
    "cluster_section_dict, sections_dict, expected_message",
    [
        (
            {"vpc_settings": "vpc1, vpc2"},
            {"vpc vpc1": {}, "vpc vpc2": {}},
            "The value of 'vpc_settings' parameter is invalid. It can only contain a single vpc section label",
        ),
        (
            {"efs_settings": "efs1, efs2"},
            {"efs efs1": {}, "efs efs2": {}},
            "The value of 'efs_settings' parameter is invalid. It can only contain a single efs section label",
        ),
    ],
)
def test_single_settings_validator(mocker, cluster_section_dict, sections_dict, expected_message):
    config_parser_dict = {"cluster default": cluster_section_dict}
    if sections_dict:
        for key, section in sections_dict.items():
            config_parser_dict[key] = section
    utils.assert_param_validator(mocker, config_parser_dict, expected_message)
=======
#########
#
# architecture validator tests
#
# Two things make it difficult to test validators that key on architecture in the same way that:
# 1) architecture is a derived parameter and cannot be configured directly via the config file
# 2) many validators key on the architecture, which makes it impossible to test some combinations of
#    parameters for validators that run later than others, because those run earlier will have
#    already raised exceptions.
#
# Thus, the following code mocks the pcluster_config object passed to the validator functions
# and calls those functions directly (as opposed to patching functions and instantiating a config
# as would be done when running `pcluster create/update`).
#
#########


def get_default_pcluster_sections_dict():
    """Return a dict similar in structure to that of a cluster config file."""
    default_pcluster_sections_dict = {}
    for section_default_dict in DefaultDict:
        if section_default_dict.name == "pcluster":  # Get rid of the extra layer in this case
            default_pcluster_sections_dict["cluster"] = section_default_dict.value.get("cluster")
        else:
            default_pcluster_sections_dict[section_default_dict.name] = section_default_dict.value
    return default_pcluster_sections_dict


def make_pcluster_config_mock(mocker, config_dict):
    """Mock the calls that made on a pcluster_config by validator functions."""
    cluster_config_dict = get_default_pcluster_sections_dict()
    for section_key in config_dict:
        cluster_config_dict = utils.merge_dicts(cluster_config_dict.get(section_key), config_dict.get(section_key))

    section_to_mocks = {}
    for section_key, section_dict in config_dict.items():
        section_mock = mocker.MagicMock()
        section_mock.get_param_value.side_effect = lambda param: section_dict.get(param)
        section_to_mocks[section_key] = section_mock

    pcluster_config_mock = mocker.MagicMock()
    pcluster_config_mock.get_section.side_effect = lambda section: section_to_mocks.get(section)
    return pcluster_config_mock


def run_architecture_validator_test(
    mocker,
    config,
    constrained_param_section,
    constrained_param_name,
    param_name,
    param_val,
    validator,
    expected_message,
):
    """Run a test for a validator that's concerned with the architecture param."""
    mocked_pcluster_config = make_pcluster_config_mock(mocker, config)
    errors, warnings = validator(param_name, param_val, mocked_pcluster_config)

    mocked_pcluster_config.get_section.assert_called_once_with(constrained_param_section)
    mocked_pcluster_config.get_section.side_effect(constrained_param_section).get_param_value.assert_called_with(
        constrained_param_name
    )
    assert_that(len(warnings)).is_equal_to(0)
    assert_that(len(errors)).is_equal_to(0 if expected_message is None else 1)
    if expected_message:
        assert_that(errors[0]).matches(re.escape(expected_message))


@pytest.mark.parametrize(
    "enabled, architecture, expected_message",
    [
        (True, "x86_64", None),
        (True, "arm64", "instance types and an AMI that support these architectures"),
        (False, "x86_64", None),
        (False, "arm64", None),
    ],
)
def test_intel_hpc_architecture_validator(mocker, enabled, architecture, expected_message):
    """Verify that setting enable_intel_hpc_platform is invalid when architecture != x86_64."""
    config_dict = {"cluster": {"enable_intel_hpc_platform": enabled, "architecture": architecture}}
    run_architecture_validator_test(
        mocker,
        config_dict,
        "cluster",
        "architecture",
        "enable_intel_hpc_platform",
        enabled,
        intel_hpc_architecture_validator,
        expected_message,
    )


@pytest.mark.parametrize(
    "base_os, architecture, expected_message",
    [
        # All OSes supported for x86_64
        ("alinux", "x86_64", None),
        ("alinux2", "x86_64", None),
        ("centos6", "x86_64", None),
        ("centos7", "x86_64", None),
        ("ubuntu1604", "x86_64", None),
        ("ubuntu1804", "x86_64", None),
        # Only a subset of OSes supported for x86_64
        ("alinux", "arm64", "arm64 is only supported for the following operating systems"),
        ("alinux2", "arm64", None),
        ("centos6", "arm64", "arm64 is only supported for the following operating systems"),
        ("centos7", "arm64", "arm64 is only supported for the following operating systems"),
        ("ubuntu1604", "arm64", "arm64 is only supported for the following operating systems"),
        ("ubuntu1804", "arm64", None),
    ],
)
def test_architecture_os_validator(mocker, base_os, architecture, expected_message):
    """Verify that the correct set of OSes is supported for each supported architecture."""
    config_dict = {"cluster": {"base_os": base_os, "architecture": architecture}}
    run_architecture_validator_test(
        mocker,
        config_dict,
        "cluster",
        "base_os",
        "architecture",
        architecture,
        architecture_os_validator,
        expected_message,
    )


@pytest.mark.parametrize(
    "disable_hyperthreading, architecture, expected_message",
    [
        (True, "x86_64", None),
        (False, "x86_64", None),
        (True, "arm64", "disable_hyperthreading is only supported on instance types that support these architectures"),
        (False, "arm64", None),
    ],
)
def test_disable_hyperthreading_architecture_validator(mocker, disable_hyperthreading, architecture, expected_message):
    config_dict = {"cluster": {"architecture": architecture, "disable_hyperthreading": disable_hyperthreading}}
    run_architecture_validator_test(
        mocker,
        config_dict,
        "cluster",
        "architecture",
        "disable_hyperthreading",
        disable_hyperthreading,
        disable_hyperthreading_architecture_validator,
        expected_message,
    )


@pytest.mark.parametrize(
    "master_architecture, compute_architecture, expected_message",
    [
        ("x86_64", "x86_64", None),
        ("x86_64", "arm64", "none of which are compatible with the architecture supported by the master_instance_type"),
        ("arm64", "x86_64", "none of which are compatible with the architecture supported by the master_instance_type"),
        ("arm64", "arm64", None),
    ],
)
def test_instances_architecture_compatibility_validator(
    mocker, master_architecture, compute_architecture, expected_message
):
    mocker.patch(
        "pcluster.config.validators.get_supported_architectures_for_instance_type", return_value=[compute_architecture]
    )
    run_architecture_validator_test(
        mocker,
        {"cluster": {"architecture": master_architecture}},
        "cluster",
        "architecture",
        "compute_instance_type",
        "some_instance_type",
        instances_architecture_compatibility_validator,
        expected_message,
    )


@pytest.mark.parametrize(
    "section_dict, bucket, num_calls, expected_error",
    [
        (
            {"fsx_backup_id": "backup-0ff8da96d57f3b4e3", "deployment_type": "PERSISTENT_1"},
            None,
            0,
            "When restoring an FSx Lustre file system from backup, 'deployment_type' cannot be specified.",
        ),
        (
            {"fsx_backup_id": "backup-0ff8da96d57f3b4e3", "storage_capacity": 7200},
            None,
            0,
            "When restoring an FSx Lustre file system from backup, 'storage_capacity' cannot be specified.",
        ),
        (
            {
                "fsx_backup_id": "backup-0ff8da96d57f3b4e3",
                "deployment_type": "PERSISTENT_1",
                "per_unit_storage_throughput": 100,
            },
            None,
            0,
            "When restoring an FSx Lustre file system from backup, 'per_unit_storage_throughput' cannot be specified.",
        ),
        (
            {
                "fsx_backup_id": "backup-0ff8da96d57f3b4e3",
                "imported_file_chunk_size": 1024,
                "export_path": "s3://test",
                "import_path": "s3://test",
            },
            {"Bucket": "test"},
            2,
            "When restoring an FSx Lustre file system from backup, 'imported_file_chunk_size' cannot be specified.",
        ),
        (
            {
                "fsx_backup_id": "backup-0ff8da96d57f3b4e3",
                "fsx_kms_key_id": "somekey",
                "deployment_type": "PERSISTENT_1",
            },
            None,
            0,
            "When restoring an FSx Lustre file system from backup, 'fsx_kms_key_id' cannot be specified.",
        ),
        (
            {"fsx_backup_id": "backup-00000000000000000", "deployment_type": "PERSISTENT_1"},
            None,
            0,
            "Failed to retrieve backup with Id 'backup-00000000000000000'",
        ),
    ],
)
def test_fsx_lustre_backup_validator(mocker, boto3_stubber, section_dict, bucket, num_calls, expected_error):
    valid_key_id = "backup-0ff8da96d57f3b4e3"
    describe_backups_response = {
        "Backups": [
            {
                "BackupId": valid_key_id,
                "Lifecycle": "AVAILABLE",
                "Type": "USER_INITIATED",
                "CreationTime": 1594159673.559,
                "FileSystem": {
                    "StorageCapacity": 7200,
                    "StorageType": "SSD",
                    "LustreConfiguration": {"DeploymentType": "PERSISTENT_1", "PerUnitStorageThroughput": 200},
                },
            },
        ]
    }

    if bucket:
        _head_bucket_stubber(mocker, boto3_stubber, bucket, num_calls)
    generate_describe_backups_error = section_dict.get("fsx_backup_id") != valid_key_id
    fsx_mocked_requests = [
        MockedBoto3Request(
            method="describe_backups",
            response=expected_error if generate_describe_backups_error else describe_backups_response,
            expected_params={"BackupIds": [section_dict.get("fsx_backup_id")]},
            generate_error=generate_describe_backups_error,
        )
    ]
    boto3_stubber("fsx", fsx_mocked_requests)

    if "fsx_kms_key_id" in section_dict:
        describe_key_response = {"KeyMetadata": {"KeyId": section_dict.get("fsx_kms_key_id")}}
        kms_mocked_requests = [
            MockedBoto3Request(
                method="describe_key",
                response=describe_key_response,
                expected_params={"KeyId": section_dict.get("fsx_kms_key_id")},
            )
        ]
        boto3_stubber("kms", kms_mocked_requests)

    config_parser_dict = {"cluster default": {"fsx_settings": "default"}, "fsx default": section_dict}
    utils.assert_param_validator(mocker, config_parser_dict, expected_error=expected_error)


#########
#
# ignored FSx params validator test
#
# Testing a validator that requires the fsx_fs_id parameter to be specified requires a lot of
# boto3 stubbing due to the complexity contained in the fsx_id_validator.
#
# Thus, the following code mocks the pcluster_config object passed to the validator functions
# and calls the validator directly.
#
#########


@pytest.mark.parametrize(
    "section_dict, expected_error",
    [
        ({"fsx_fs_id": "fs-0123456789abcdef0", "shared_dir": "/fsx"}, None),
        (
            {"fsx_fs_id": "fs-0123456789abcdef0", "shared_dir": "/fsx", "storage_capacity": 3600},
            "storage_capacity is ignored when specifying an existing Lustre file system",
        ),
    ],
)
def test_fsx_ignored_parameters_validator(mocker, section_dict, expected_error):
    mocked_pcluster_config = utils.get_mocked_pcluster_config(mocker)
    fsx_section = Section(FSX, mocked_pcluster_config, "default")
    for param_key, param_value in section_dict.items():
        param = FSX.get("params").get(param_key).get("type", Param)
        param.value = param_value
        fsx_section.set_param(param_key, param)
    mocked_pcluster_config.add_section(fsx_section)
    errors, warnings = fsx_ignored_parameters_validator("fsx", "default", mocked_pcluster_config)
    assert_that(warnings).is_empty()
    if expected_error:
        assert_that(errors[0]).matches(expected_error)
    else:
        assert_that(errors).is_empty()
>>>>>>> 67ac9283
<|MERGE_RESOLUTION|>--- conflicted
+++ resolved
@@ -17,28 +17,20 @@
 from assertpy import assert_that
 
 import tests.pcluster.config.utils as utils
-<<<<<<< HEAD
-from assertpy import assert_that
-from pcluster.config.validators import (
-    DCV_MESSAGES,
-    FSX_MESSAGES,
-    FSX_SUPPORTED_OSES,
-    compute_resource_validator,
-    queue_validator,
-    settings_validator,
-=======
+from pcluster.config.cfn_param_types import CfnParam, CfnSection
 from pcluster.config.mappings import FSX
-from pcluster.config.param_types import Param, Section
 from pcluster.config.validators import (
     DCV_MESSAGES,
     FSX_MESSAGES,
     FSX_SUPPORTED_ARCHITECTURES_OSES,
     architecture_os_validator,
+    compute_resource_validator,
     disable_hyperthreading_architecture_validator,
     fsx_ignored_parameters_validator,
     instances_architecture_compatibility_validator,
     intel_hpc_architecture_validator,
->>>>>>> 67ac9283
+    queue_validator,
+    settings_validator,
 )
 from tests.common import MockedBoto3Request
 from tests.pcluster.config.defaults import DefaultDict
@@ -49,7 +41,6 @@
     return "pcluster.config.validators.boto3"
 
 
-<<<<<<< HEAD
 def _mock_efa_supported_instances(mocker):
     mocker.patch("pcluster.config.validators.get_supported_features", return_value={"instances": ["t2.large"]})
 
@@ -65,8 +56,6 @@
     )
 
 
-=======
->>>>>>> 67ac9283
 @pytest.mark.parametrize(
     "section_dict, expected_message",
     [
@@ -1446,8 +1435,9 @@
     }
     expected_message = re.escape(expected_message) if expected_message else None
     extra_patches = {
-        "pcluster.config.param_types.get_supported_architectures_for_instance_type": [architecture],
+        "pcluster.config.cfn_param_types.get_supported_architectures_for_instance_type": [architecture],
         "pcluster.config.validators.get_supported_architectures_for_instance_type": [architecture],
+        "pcluster.config.validators.get_supported_os_for_architecture": [base_os],
     }
     utils.assert_param_validator(mocker, config_parser_dict, expected_message, extra_patches=extra_patches)
 
@@ -1486,7 +1476,6 @@
     utils.assert_param_validator(mocker, config_parser_dict, capsys=capsys, expected_warning=expected_warning)
 
 
-<<<<<<< HEAD
 @pytest.mark.parametrize(
     "cluster_section_dict, expected_message",
     [
@@ -1543,6 +1532,10 @@
     config_parser = configparser.ConfigParser()
     config_parser.read_dict(config_parser_dict)
 
+    mocker.patch(
+        "pcluster.config.cfn_param_types.get_supported_architectures_for_instance_type", return_value=["x86_64"]
+    )
+    mocker.patch("pcluster.config.validators.get_supported_architectures_for_instance_type", return_value=["x86_64"])
     mock_get_instance_type(mocker, "t2.micro")
     mock_get_instance_type(mocker, "c4.xlarge")
 
@@ -1607,6 +1600,11 @@
     config_parser = configparser.ConfigParser()
     config_parser.read_dict(config_parser_dict)
 
+    mocker.patch(
+        "pcluster.config.cfn_param_types.get_supported_architectures_for_instance_type", return_value=["x86_64"]
+    )
+    mocker.patch("pcluster.config.validators.get_supported_architectures_for_instance_type", return_value=["x86_64"])
+
     pcluster_config = utils.init_pcluster_config_from_configparser(config_parser, False)
 
     errors, warnings = compute_resource_validator("compute_resource", "default", pcluster_config)
@@ -1638,7 +1636,8 @@
         for key, section in sections_dict.items():
             config_parser_dict[key] = section
     utils.assert_param_validator(mocker, config_parser_dict, expected_message)
-=======
+
+
 #########
 #
 # architecture validator tests
@@ -1755,14 +1754,7 @@
     """Verify that the correct set of OSes is supported for each supported architecture."""
     config_dict = {"cluster": {"base_os": base_os, "architecture": architecture}}
     run_architecture_validator_test(
-        mocker,
-        config_dict,
-        "cluster",
-        "base_os",
-        "architecture",
-        architecture,
-        architecture_os_validator,
-        expected_message,
+        mocker, config_dict, "cluster", "architecture", "base_os", base_os, architecture_os_validator, expected_message,
     )
 
 
@@ -1941,9 +1933,9 @@
 )
 def test_fsx_ignored_parameters_validator(mocker, section_dict, expected_error):
     mocked_pcluster_config = utils.get_mocked_pcluster_config(mocker)
-    fsx_section = Section(FSX, mocked_pcluster_config, "default")
+    fsx_section = CfnSection(FSX, mocked_pcluster_config, "default")
     for param_key, param_value in section_dict.items():
-        param = FSX.get("params").get(param_key).get("type", Param)
+        param = FSX.get("params").get(param_key).get("type", CfnParam)
         param.value = param_value
         fsx_section.set_param(param_key, param)
     mocked_pcluster_config.add_section(fsx_section)
@@ -1952,5 +1944,4 @@
     if expected_error:
         assert_that(errors[0]).matches(expected_error)
     else:
-        assert_that(errors).is_empty()
->>>>>>> 67ac9283
+        assert_that(errors).is_empty()