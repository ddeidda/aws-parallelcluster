# Copyright 2019 Amazon.com, Inc. or its affiliates. All Rights Reserved.
#
# Licensed under the Apache License, Version 2.0 (the "License").
# You may not use this file except in compliance with the License.
# A copy of the License is located at
#
# http://aws.amazon.com/apache2.0/
#
# or in the "LICENSE.txt" file accompanying this file.
# This file is distributed on an "AS IS" BASIS, WITHOUT WARRANTIES OR CONDITIONS OF ANY KIND, express or implied.
# See the License for the specific language governing permissions and limitations under the License.

# This file has a special meaning for pytest. See https://docs.pytest.org/en/2.7.3/plugins.html for
# additional details.

import json
import logging
import os
import random
import re
from shutil import copyfile
from traceback import format_tb

import boto3
import configparser
import pytest
from cfn_stacks_factory import CfnStack, CfnStacksFactory
from clusters_factory import Cluster, ClustersFactory
from conftest_markers import (
    DIMENSIONS_MARKER_ARGS,
    add_default_markers,
    check_marker_dimensions,
    check_marker_list,
    check_marker_skip_dimensions,
    check_marker_skip_list,
)
from jinja2 import Environment, FileSystemLoader
from network_template_builder import Gateways, NetworkTemplateBuilder, SubnetConfig, VPCConfig
from retrying import retry
from utils import (
    create_s3_bucket,
    delete_s3_bucket,
    get_architecture_supported_by_instance_type,
    get_vpc_snakecase_value,
    random_alphanumeric,
    set_credentials,
    set_logger_formatter,
    unset_credentials,
)


def pytest_addoption(parser):
    """Register argparse-style options and ini-style config values, called once at the beginning of a test run."""
    parser.addoption("--regions", help="aws region where tests are executed", default=["us-east-1"], nargs="+")
    parser.addoption(
        "--credential", help="STS credential endpoint, in the format <region>,<endpoint>,<ARN>,<externalId>.", nargs="+"
    )
    parser.addoption("--instances", help="aws instances under test", default=["c5.xlarge"], nargs="+")
    parser.addoption("--oss", help="OSs under test", default=["alinux"], nargs="+")
    parser.addoption("--schedulers", help="schedulers under test", default=["slurm"], nargs="+")
    parser.addoption("--tests-log-file", help="file used to write test logs", default="pytest.log")
    parser.addoption("--output-dir", help="output dir for tests artifacts")
    # Can't mark fields as required due to: https://github.com/pytest-dev/pytest/issues/2026
    parser.addoption("--key-name", help="key to use for EC2 instances", type=str)
    parser.addoption("--key-path", help="key path to use for SSH connections", type=str)
    parser.addoption("--custom-chef-cookbook", help="url to a custom cookbook package")
    parser.addoption(
        "--createami-custom-chef-cookbook", help="url to a custom cookbook package for the createami command"
    )
    parser.addoption("--custom-awsbatch-template-url", help="url to a custom awsbatch template")
    parser.addoption("--template-url", help="url to a custom cfn template")
    parser.addoption("--hit-template-url", help="url to a custom HIT cfn template")
    parser.addoption("--custom-awsbatchcli-package", help="url to a custom awsbatch cli package")
    parser.addoption("--custom-node-package", help="url to a custom node package")
    parser.addoption("--custom-ami", help="custom AMI to use in the tests")
    parser.addoption("--pre-install", help="url to pre install script")
    parser.addoption("--post-install", help="url to post install script")
    parser.addoption("--vpc-stack", help="Name of an existing vpc stack.")
    parser.addoption("--cluster", help="Use an existing cluster instead of creating one.")
    parser.addoption(
        "--no-delete", action="store_true", default=False, help="Don't delete stacks after tests are complete."
    )
    parser.addoption("--benchmarks-target-capacity", help="set the target capacity for benchmarks tests", type=int)
    parser.addoption("--benchmarks-max-time", help="set the max waiting time in minutes for benchmarks tests", type=int)
    parser.addoption("--stackname-suffix", help="set a suffix in the integration tests stack names")
    parser.addoption(
        "--keep-logs-on-cluster-failure",
        help="preserve CloudWatch logs when a cluster fails to be created",
        action="store_true",
    )
    parser.addoption(
        "--keep-logs-on-test-failure", help="preserve CloudWatch logs when a test fails", action="store_true"
    )


def pytest_generate_tests(metafunc):
    """Generate (multiple) parametrized calls to a test function."""
    _parametrize_from_option(metafunc, "region", "regions")
    _parametrize_from_option(metafunc, "instance", "instances")
    _parametrize_from_option(metafunc, "os", "oss")
    _parametrize_from_option(metafunc, "scheduler", "schedulers")


def pytest_configure(config):
    """This hook is called for every plugin and initial conftest file after command line options have been parsed."""
    # register additional markers
    config.addinivalue_line("markers", "instances(instances_list): run test only against the listed instances.")
    config.addinivalue_line("markers", "regions(regions_list): run test only against the listed regions")
    config.addinivalue_line("markers", "oss(os_list): run test only against the listed oss")
    config.addinivalue_line("markers", "schedulers(schedulers_list): run test only against the listed schedulers")
    config.addinivalue_line(
        "markers", "dimensions(region, instance, os, scheduler): run test only against the listed dimensions"
    )
    config.addinivalue_line("markers", "skip_instances(instances_list): skip test for the listed instances")
    config.addinivalue_line("markers", "skip_regions(regions_list): skip test for the listed regions")
    config.addinivalue_line("markers", "skip_oss(os_list): skip test for the listed oss")
    config.addinivalue_line("markers", "skip_schedulers(schedulers_list): skip test for the listed schedulers")
    config.addinivalue_line(
        "markers", "skip_dimensions(region, instance, os, scheduler): skip test for the listed dimensions"
    )

    _setup_custom_logger(config.getoption("tests_log_file"))


def pytest_runtest_call(item):
    """Called to execute the test item."""
    _add_properties_to_report(item)
    set_logger_formatter(logging.Formatter(fmt=f"%(asctime)s - %(levelname)s - {item.name} - %(module)s - %(message)s"))
    logging.info("Running test " + item.name)


def pytest_runtest_logfinish(nodeid, location):
    set_logger_formatter(logging.Formatter(fmt="%(asctime)s - %(levelname)s - %(module)s - %(message)s"))


def pytest_collection_modifyitems(config, items):
    """Called after collection has been performed, may filter or re-order the items in-place."""
    add_default_markers(items)

    check_marker_list(items, "instances", "instance")
    check_marker_list(items, "regions", "region")
    check_marker_list(items, "oss", "os")
    check_marker_list(items, "schedulers", "scheduler")
    check_marker_skip_list(items, "skip_instances", "instance")
    check_marker_skip_list(items, "skip_regions", "region")
    check_marker_skip_list(items, "skip_oss", "os")
    check_marker_skip_list(items, "skip_schedulers", "scheduler")
    check_marker_dimensions(items)
    check_marker_skip_dimensions(items)

    _add_filename_markers(items)


def pytest_collection_finish(session):
    _log_collected_tests(session)


def _log_collected_tests(session):
    from xdist import get_xdist_worker_id

    # Write collected tests in a single worker
    # get_xdist_worker_id returns the id of the current worker ('gw0', 'gw1', etc) or 'master'
    if get_xdist_worker_id(session) in ["master", "gw0"]:
        logging.info("Collected test=%d", len(session.items))
        out_dir = session.config.getoption("output_dir")
        with open(f"{out_dir}/collected_tests.txt", "a") as out_f:
            out_f.write("\n".join(map(lambda item: item.nodeid, session.items)))


def pytest_exception_interact(node, call, report):
    """Called when an exception was raised which can potentially be interactively handled.."""
    logging.error(
        "Exception raised while executing %s: %s\n%s",
        node.name,
        call.excinfo.value,
        "".join(format_tb(call.excinfo.tb)),
    )


def _extract_tested_component_from_filename(item):
    """Extract portion of test item's filename identifying the component it tests."""
    test_location = os.path.splitext(os.path.basename(item.location[0]))[0]
    return re.sub(r"test_|_test", "", test_location)


def _add_filename_markers(items):
    """Add a marker based on the name of the file where the test case is defined."""
    for item in items:
        item.add_marker(_extract_tested_component_from_filename(item))


def _parametrize_from_option(metafunc, test_arg_name, option_name):
    if test_arg_name in metafunc.fixturenames:
        metafunc.parametrize(test_arg_name, metafunc.config.getoption(option_name), scope="class")


def _setup_custom_logger(log_file):
    formatter = logging.Formatter(fmt="%(asctime)s - %(levelname)s - %(module)s - %(message)s")
    logger = logging.getLogger()
    logger.handlers = []

    console_handler = logging.StreamHandler()
    console_handler.setFormatter(formatter)
    logger.setLevel(logging.INFO)
    logger.addHandler(console_handler)

    file_handler = logging.FileHandler(log_file)
    file_handler.setFormatter(formatter)
    logger.addHandler(file_handler)


def _add_properties_to_report(item):
    props = []

    # Add properties for test dimensions, obtained from fixtures passed to tests
    for dimension in DIMENSIONS_MARKER_ARGS:
        value = item.funcargs.get(dimension)
        if value:
            props.append((dimension, value))

    # Add property for feature tested, obtained from filename containing the test
    props.append(("feature", _extract_tested_component_from_filename(item)))

    for dimension_value_pair in props:
        if dimension_value_pair not in item.user_properties:
            item.user_properties.append(dimension_value_pair)


@pytest.fixture(scope="class")
@pytest.mark.usefixtures("setup_sts_credentials")
def clusters_factory(request):
    """
    Define a fixture to manage the creation and destruction of clusters.

    The configs used to create clusters are dumped to output_dir/clusters_configs/{test_name}.config
    """
    factory = ClustersFactory(keep_logs_on_failure=request.config.getoption("keep_logs_on_cluster_failure"))

    def _cluster_factory(cluster_config):
        cluster_config = _write_cluster_config_to_outdir(request, cluster_config)
        cluster = Cluster(
            name=request.config.getoption("cluster")
            if request.config.getoption("cluster")
            else "integ-tests-{0}{1}{2}".format(
                random_alphanumeric(),
                "-" if request.config.getoption("stackname_suffix") else "",
                request.config.getoption("stackname_suffix"),
            ),
            config_file=cluster_config,
            ssh_key=request.config.getoption("key_path"),
        )
        if not request.config.getoption("cluster"):
            factory.create_cluster(cluster)
        return cluster

    yield _cluster_factory
    if not request.config.getoption("no_delete"):
        factory.destroy_all_clusters(
            keep_logs=request.config.getoption("keep_logs_on_test_failure") and request.node.rep_call.failed
        )


def _write_cluster_config_to_outdir(request, cluster_config):
    out_dir = request.config.getoption("output_dir")

    # Sanitize config file name to make it Windows compatible
    # request.node.nodeid example:
    # 'dcv/test_dcv.py::test_dcv_configuration[eu-west-1-c5.xlarge-centos7-sge-8443-0.0.0.0/0-/shared]'
    test_file, test_name = request.node.nodeid.split("::", 1)
    config_file_name = "{0}-{1}".format(test_file, test_name.replace("/", "_"))

    os.makedirs(
        "{out_dir}/clusters_configs/{test_dir}".format(out_dir=out_dir, test_dir=os.path.dirname(test_file)),
        exist_ok=True,
    )
    cluster_config_dst = "{out_dir}/clusters_configs/{config_file_name}.config".format(
        out_dir=out_dir, config_file_name=config_file_name
    )
    copyfile(cluster_config, cluster_config_dst)
    return cluster_config_dst


@pytest.fixture()
def test_datadir(request, datadir):
    """
    Inject the datadir with resources for the specific test function.

    If the test function is declared in a class then datadir is ClassName/FunctionName
    otherwise it is only FunctionName.
    """
    function_name = request.function.__name__
    if not request.cls:
        return datadir / function_name

    class_name = request.cls.__name__
    return datadir / "{0}/{1}".format(class_name, function_name)


@pytest.fixture()
def pcluster_config_reader(test_datadir, vpc_stacks, region, request):
    """
    Define a fixture to render pcluster config templates associated to the running test.

    The config for a given test is a pcluster.config.ini file stored in the configs_datadir folder.
    The config can be written by using Jinja2 template engine.
    The current renderer already replaces placeholders for current keys:
        {{ region }}, {{ os }}, {{ instance }}, {{ scheduler}}, {{ key_name }},
        {{ vpc_id }}, {{ public_subnet_id }}, {{ private_subnet_id }}
    The current renderer injects options for custom templates and packages in case these
    are passed to the cli and not present already in the cluster config.
    Also sanity_check is set to true by default unless explicitly set in config.

    :return: a _config_renderer(**kwargs) function which gets as input a dictionary of values to replace in the template
    """

    def _config_renderer(config_file="pcluster.config.ini", **kwargs):
        config_file_path = test_datadir / config_file
        if not os.path.isfile(config_file_path):
            raise FileNotFoundError(f"Cluster config file not found in the expected dir {config_file_path}")
        default_values = _get_default_template_values(vpc_stacks, region, request)
        file_loader = FileSystemLoader(str(test_datadir))
        env = Environment(loader=file_loader)
        rendered_template = env.get_template(config_file).render(**{**kwargs, **default_values})
        config_file_path.write_text(rendered_template)
<<<<<<< HEAD
        add_custom_packages_configs(config_file_path, request)
=======
        _add_custom_packages_configs(config_file_path, request, region)
>>>>>>> 6144b9c2
        _enable_sanity_check_if_unset(config_file_path)
        return config_file_path

    return _config_renderer


<<<<<<< HEAD
def add_custom_packages_configs(cluster_config, request):
=======
def _add_custom_packages_configs(cluster_config, request, region):
>>>>>>> 6144b9c2
    config = configparser.ConfigParser()
    config.read(cluster_config)
    cluster_template = "cluster {0}".format(config.get("global", "cluster_template", fallback="default"))

    for custom_option in [
        "template_url",
<<<<<<< HEAD
        "hit_template_url",
        "custom_awsbatch_template_url",
        "custom_chef_cookbook",
        "custom_ami",
=======
        "custom_awsbatch_template_url",
        "custom_chef_cookbook",
        "custom_ami",
        "pre_install",
        "post_install",
>>>>>>> 6144b9c2
    ]:
        if request.config.getoption(custom_option) and custom_option not in config[cluster_template]:
            config[cluster_template][custom_option] = request.config.getoption(custom_option)
            if custom_option in ["pre_install", "post_install"]:
                _add_policy_for_pre_post_install(cluster_template, config, custom_option, request, region)

    extra_json = json.loads(config.get(cluster_template, "extra_json", fallback="{}"))
    for extra_json_custom_option in ["custom_awsbatchcli_package", "custom_node_package"]:
        if request.config.getoption(extra_json_custom_option):
            cluster = extra_json.get("cluster", {})
            if extra_json_custom_option not in cluster:
                cluster[extra_json_custom_option] = request.config.getoption(extra_json_custom_option)
                if extra_json_custom_option == "custom_node_package":
                    # Do not skip install recipes so that custom node package can take effect
                    cluster["skip_install_recipes"] = "no"
                extra_json["cluster"] = cluster
    if extra_json:
        config[cluster_template]["extra_json"] = json.dumps(extra_json)

    with cluster_config.open(mode="w") as f:
        config.write(f)


def _add_policy_for_pre_post_install(cluster_template, config, custom_option, request, region):
    match = re.match(r"s3://(.*?)/(.*)", request.config.getoption(custom_option))
    if not match or len(match.groups()) < 2:
        logging.info("{0} script is not an S3 URL".format(custom_option))
    else:
        additional_iam_policies = "arn:" + _get_arn_partition(region) + ":iam::aws:policy/AmazonS3ReadOnlyAccess"
        logging.info(
            "{0} script is an S3 URL, adding additional_iam_policies={1}".format(custom_option, additional_iam_policies)
        )

        if "additional_iam_policies" not in config[cluster_template]:
            config[cluster_template]["additional_iam_policies"] = additional_iam_policies
        else:
            config[cluster_template]["additional_iam_policies"] = (
                config[cluster_template]["additional_iam_policies"] + ", " + additional_iam_policies
            )


def _get_arn_partition(region):
    if region.startswith("us-gov-"):
        return "aws-us-gov"
    elif region.startswith("cn-"):
        return "aws-cn"
    else:
        return "aws"


def _enable_sanity_check_if_unset(cluster_config):
    config = configparser.ConfigParser()
    config.read(cluster_config)

    if "global" not in config:
        config.add_section("global")

    if "sanity_check" not in config["global"]:
        config["global"]["sanity_check"] = "true"

    with cluster_config.open(mode="w") as f:
        config.write(f)


def _get_default_template_values(vpc_stacks, region, request):
    """Build a dictionary of default values to inject in the jinja templated cluster configs."""
    default_values = get_vpc_snakecase_value(region, vpc_stacks)
    default_values.update({dimension: request.node.funcargs.get(dimension) for dimension in DIMENSIONS_MARKER_ARGS})
    default_values["key_name"] = request.config.getoption("key_name")

    return default_values


@pytest.fixture(scope="session")
def cfn_stacks_factory(request):
    """Define a fixture to manage the creation and destruction of CloudFormation stacks."""
    factory = CfnStacksFactory(request.config.getoption("credential"))
    yield factory
    if not request.config.getoption("no_delete"):
        factory.delete_all_stacks()


# FIXME: we need to find a better solution to this since AZs are independently mapped to names for each AWS account.
# https://docs.aws.amazon.com/AWSEC2/latest/UserGuide/using-regions-availability-zones.html
AVAILABILITY_ZONE_OVERRIDES = {
    # c5.xlarge is not supported in us-east-1e
    # FSx Lustre file system creation is currently not supported for us-east-1e
    # m6g.xlarge is not supported in us-east-1c or us-east-1e
    "us-east-1": ["us-east-1a", "us-east-1b", "us-east-1d", "us-east-1f"],
    # m6g.xlarge is not supported in us-east-2a
    "us-east-2": ["us-east-2b", "us-east-2c"],
    # c4.xlarge is not supported in us-west-2d
    "us-west-2": ["us-west-2a", "us-west-2b", "us-west-2c"],
    # c5.xlarge is not supported in ap-southeast-2a
    "ap-southeast-2": ["ap-southeast-2b", "ap-southeast-2c"],
    # m6g.xlarge is not supported in ap-northeast-1d
    "ap-northeast-1": ["ap-northeast-1a", "ap-northeast-1c"],
    # c4.xlarge is not supported in ap-northeast-2b
    "ap-northeast-2": ["ap-northeast-2a", "ap-northeast-2c"],
    # c5.xlarge is not supported in ap-southeast-1c
    "ap-southeast-1": ["ap-southeast-1a", "ap-southeast-1b"],
    # c4.xlarge is not supported in ap-south-1c
    "ap-south-1": ["ap-south-1a", "ap-south-1b"],
    # NAT Gateway not available in sa-east-1b
    "sa-east-1": ["sa-east-1a", "sa-east-1c"],
    # m6g.xlarge instances not available in eu-west-1c
    "eu-west-1": ["eu-west-1a", "eu-west-1b"],
}


@pytest.fixture(scope="class", autouse=True)
def setup_sts_credentials(region, request):
    """Setup environment for the integ tests"""
    set_credentials(region, request.config.getoption("credential"))
    yield
    unset_credentials()


def get_availability_zones(region, credential):
    """
    Return a list of availability zones for the given region.

    Note that this function is called by the vpc_stacks fixture. Because vcp_stacks is session-scoped,
    it cannot utilize setup_sts_credentials, which is required in opt-in regions in order to call
    describe_availability_zones.
    """
    set_credentials(region, credential)
    az_list = []
    try:
        client = boto3.client("ec2", region_name=region)
        response_az = client.describe_availability_zones(
            Filters=[
                {"Name": "region-name", "Values": [str(region)]},
                {"Name": "zone-type", "Values": ["availability-zone"]},
            ]
        )
        for az in response_az.get("AvailabilityZones"):
            az_list.append(az.get("ZoneName"))
    finally:
        unset_credentials()
    return az_list


@pytest.fixture(scope="session", autouse=True)
def vpc_stacks(cfn_stacks_factory, request):
    """Create VPC used by integ tests in all configured regions."""
    regions = request.config.getoption("regions")
    vpc_stacks = {}

    for region in regions:
        # Creating private_subnet_different_cidr in a different AZ for test_efs
        # To-do: isolate this logic and create a compute subnet in different AZ than master in test_efs

        # if region in AVAILABILITY_ZONE_OVERRIDES keys, find the availability_zones
        if region in AVAILABILITY_ZONE_OVERRIDES:
            availability_zones = random.sample(AVAILABILITY_ZONE_OVERRIDES.get(region), k=2)
        # else if region is not in AVAILABILITY_ZONE_OVERRIDES keys, find available zones mapping to the region
        else:
            az_list = get_availability_zones(region, request.config.getoption("credential"))
            # if number of available zones is smaller than 2, available zones should be [None, None]
            if len(az_list) < 2:
                availability_zones = [None, None]
            else:
                availability_zones = random.sample(az_list, k=2)

        # defining subnets per region to allow AZs override
        public_subnet = SubnetConfig(
            name="Public",
            cidr="192.168.32.0/19",  # 8190 IPs
            map_public_ip_on_launch=True,
            has_nat_gateway=True,
            availability_zone=availability_zones[0],
            default_gateway=Gateways.INTERNET_GATEWAY,
        )
        private_subnet = SubnetConfig(
            name="Private",
            cidr="192.168.64.0/18",  # 16382 IPs
            map_public_ip_on_launch=False,
            has_nat_gateway=False,
            availability_zone=availability_zones[0],
            default_gateway=Gateways.NAT_GATEWAY,
        )
        private_subnet_different_cidr = SubnetConfig(
            name="PrivateAdditionalCidr",
            cidr="192.168.128.0/17",  # 32766 IPs
            map_public_ip_on_launch=False,
            has_nat_gateway=False,
            availability_zone=availability_zones[1],
            default_gateway=Gateways.NAT_GATEWAY,
        )
        vpc_config = VPCConfig(
            cidr="192.168.0.0/17",
            additional_cidr_blocks=["192.168.128.0/17"],
            subnets=[public_subnet, private_subnet, private_subnet_different_cidr],
        )
        template = NetworkTemplateBuilder(vpc_configuration=vpc_config, availability_zone=availability_zones[0]).build()
        vpc_stacks[region] = _create_vpc_stack(request, template, region, cfn_stacks_factory)

    return vpc_stacks


@pytest.fixture()
def vpc_stack(vpc_stacks, region):
    return vpc_stacks[region]


# If stack creation fails it'll retry once more. This is done to mitigate failures due to resources
# not available in randomly picked AZs.
@retry(
    stop_max_attempt_number=2,
    wait_fixed=5000,
    retry_on_exception=lambda exception: not isinstance(exception, KeyboardInterrupt),
)
def _create_vpc_stack(request, template, region, cfn_stacks_factory):
    if request.config.getoption("vpc_stack"):
        logging.info("Using stack {0} in region {1}".format(request.config.getoption("vpc_stack"), region))
        stack = CfnStack(name=request.config.getoption("vpc_stack"), region=region, template=template.to_json())
    else:
        stack = CfnStack(
            name="integ-tests-vpc-{0}{1}{2}".format(
                random_alphanumeric(),
                "-" if request.config.getoption("stackname_suffix") else "",
                request.config.getoption("stackname_suffix"),
            ),
            region=region,
            template=template.to_json(),
        )
        cfn_stacks_factory.create_stack(stack)
    return stack


@pytest.fixture(scope="function")
def s3_bucket_factory(region):
    """
    Define a fixture to create S3 buckets.
    :param region: region where the test is running
    :return: a function to create buckets.
    """
    created_buckets = []

    def _create_bucket():
        bucket_name = "integ-tests-" + random_alphanumeric()
        logging.info("Creating S3 bucket {0}".format(bucket_name))
        create_s3_bucket(bucket_name, region)
        created_buckets.append((bucket_name, region))
        return bucket_name

    yield _create_bucket

    for bucket in created_buckets:
        logging.info("Deleting S3 bucket {0}".format(bucket[0]))
        try:
            delete_s3_bucket(bucket_name=bucket[0], region=bucket[1])
        except Exception as e:
            logging.error("Failed deleting bucket {0} with exception: {1}".format(bucket[0], e))


@pytest.hookimpl(tryfirst=True, hookwrapper=True)
def pytest_runtest_makereport(item, call):
    """Making test result information available in fixtures"""
    # execute all other hooks to obtain the report object
    outcome = yield
    rep = outcome.get_result()
    # set a report attribute for each phase of a call, which can
    # be "setup", "call", "teardown"
    setattr(item, "rep_" + rep.when, rep)


@pytest.fixture()
def architecture(request, instance, region):
    """Return a string describing the architecture supported by the given instance type."""
    supported_architecture = request.config.cache.get(f"{instance}/architecture", None)
    if supported_architecture is None:
        logging.info(f"Getting supported architecture for instance type {instance}")
        supported_architecture = get_architecture_supported_by_instance_type(instance, region)
        request.config.cache.set(f"{instance}/architecture", supported_architecture)
    return supported_architecture


@pytest.fixture(scope="session")
def key_name(request):
    """Return the EC2 key pair name to be used."""
    return request.config.getoption("key_name")<|MERGE_RESOLUTION|>--- conflicted
+++ resolved
@@ -322,40 +322,26 @@
         env = Environment(loader=file_loader)
         rendered_template = env.get_template(config_file).render(**{**kwargs, **default_values})
         config_file_path.write_text(rendered_template)
-<<<<<<< HEAD
-        add_custom_packages_configs(config_file_path, request)
-=======
-        _add_custom_packages_configs(config_file_path, request, region)
->>>>>>> 6144b9c2
+        add_custom_packages_configs(config_file_path, request, region)
         _enable_sanity_check_if_unset(config_file_path)
         return config_file_path
 
     return _config_renderer
 
 
-<<<<<<< HEAD
-def add_custom_packages_configs(cluster_config, request):
-=======
-def _add_custom_packages_configs(cluster_config, request, region):
->>>>>>> 6144b9c2
+def add_custom_packages_configs(cluster_config, request, region):
     config = configparser.ConfigParser()
     config.read(cluster_config)
     cluster_template = "cluster {0}".format(config.get("global", "cluster_template", fallback="default"))
 
     for custom_option in [
         "template_url",
-<<<<<<< HEAD
         "hit_template_url",
-        "custom_awsbatch_template_url",
-        "custom_chef_cookbook",
-        "custom_ami",
-=======
         "custom_awsbatch_template_url",
         "custom_chef_cookbook",
         "custom_ami",
         "pre_install",
         "post_install",
->>>>>>> 6144b9c2
     ]:
         if request.config.getoption(custom_option) and custom_option not in config[cluster_template]:
             config[cluster_template][custom_option] = request.config.getoption(custom_option)
